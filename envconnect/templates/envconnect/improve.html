{% extends "envconnect/base_folding_icons.html" %}
{% load pages_tags %}
{% load static from staticfiles %}

{% block app_content %}
<div class="tab-content collapse{% if active %} in{% endif %}">
    {% for abs_prefix, icon_tuple in root.1|iteritems %}
        {% with icon_tuple.0 as icon %}
        <div role="tabpanel" class="tab-pane{% if icon.slug == active %} active{% endif %}" id="tab-{{icon.slug}}">
            <div ng-if="getEntriesByTag('{{abs_prefix}}', TAG_SYSTEM).length === 0">
            <table class="table table-striped table-bordered">
                <thead>
                    <th style="vertical-align:middle;border-top:0;">Practices</th>
                    <th class="text-center cell-fix-width-3" data-toggle="tooltip" data-placement="top" title="Percentage of respondents that have implemented a best practice.">
                        <button class="btn-link btn-sort" ng-click="sortBy('rate')">
                            <i class="fa fa-sort[[dir.rate ? ('-' + dir.rate) : '']]"></i>
                        </button>
                            Implementation rate
                    </th>
                    <th class="text-center cell-fix-width-3">
                        <button class="btn-link btn-sort" ng-click="sortBy('implemented')">
                            <i class="fa fa-sort[[dir.implemented ? ('-' + dir.implemented) : '']]"></i>
                        </button>
                            Implemented by you?
                    </th>
                    <th class="text-center cell-fix-width-3" data-toggle="tooltip" data-placement="top" title="Higher numbers equate to higher priority opportunities based on the following calculation: Practice green level * (1 + implementation rate / 100). Practice green levels: Dark green = 3; medium green = 2, light green = 1">
                        <button class="btn-link btn-sort" ng-click="sortBy('opportunity')">
                            <i class="fa fa-sort[[dir.opportunity ? ('-' + dir.opportunity) : '']]"></i>
                        </button>
                            Opportunity score
                    </th>
                    <th class="text-center">Select for Improvement Plan</th>
                </thead>
                <tbody data-prefix="{{abs_prefix}}">
                    <tr data-id="[[getPath(practice[0])]]"
                        class="best-practice-row"
                        ng-repeat="practice in getEntries('{{abs_prefix}}') | orderBy:sortedOn:reverse"
                        ng-if="getEntries('{{abs_prefix}}').length > 0">
                        <td id="[[practice[0].slug]]"
                            colspan="[[practice[0].consumption ? 1 : 5]]">
                            {% include "envconnect/_detail_row_basic.html" %}
                        </td>
                        <td class="text-center cell-fix-width-3"
                            ng-if="practice[0].consumption">
                            [[practice[0].consumption.nb_respondents]] respondents
                            <div class="progress" style="margin:0">
                                <div class="progress-bar progress-bar-success green-level-[[practice[0].consumption.avg_value]]" role="progressbar" aria-valuenow="[[practice[0].consumption.rate]]" aria-valuemin="0" aria-valuemax="100" ng-style="implementationRateWidth(practice)">
                                    <span ng-class="{'text-muted': practice[0].consumption.rate === 0}">[[practice[0].consumption.rate|number:0]]%</span>
                                </div>
                            </div>
                        </td>
                        <td class="text-center cell-fix-width-3"
                            ng-if="practice[0].consumption">
                            <i class="fa fa-check fa-lg text-success" ng-if="isAtLeastNeedsSignificantImprovement(practice[0].consumption)"></i>
                            <i class="fa fa-check fa-lg text-success" ng-if="isAtLeastNeedsModerateImprovement(practice[0].consumption)"></i>
                            <i class="fa fa-check fa-lg text-success" ng-if="isAtLeastYes(practice[0].consumption)"></i>
                            <i class="fa fa-times fa-lg text-danger"  ng-if="!isAtLeastNeedsSignificantImprovement(practice[0].consumption)"></i>
                        </td>
                        <td class="opportunity text-center cell-fix-width-3"
                            ng-if="practice[0].consumption">
                            [[practice[0].consumption.opportunity|number:2]]
                        </td>
                    <td class="text-center cell-fix-width-3"
                        ng-if="practice[0].consumption">
                            <input class="improvement-checkbox"
                                   type="checkbox"
                                   class="improvement-checkbox"
                                   ng-checked="practice[0].consumption.planned"
                                   ng-change="updateImprovement(practice)"
                                   ng-model="practice[0].consumption.planned" />
                    </td>
                   </tr>
                    <tr ng-show="getEntries('{{abs_prefix}}').length === 0">
                        <td colspan="5">
<em>Guidance has not yet been developed for this section. If you would like to
see guidance, or are interested in authoring content for this section, please
<a href="{{'contact/'|site_prefixed}}">contact us &raquo;</a>.
See the following for examples of content developed for best practices:
<a href="{% url 'summary' '/sustainability-boxes-and-enclosures/energy/reduce-the-pressure-of-compressed-air-to-the-minim/' %}">Example 1</a>,
<a href="{% url 'summary' '/sustainability-office-space-only/computing-and-telecom-hardware-and-service-fc47207/' %}">Example 2</a>,
<a href="{% url 'summary' '/sustainability-office-space-only/driver-behavior-that-could-influence-fuel-efficien/' %}">Example 3</a>.</em>
                        </td>
                    </tr>
                    <tr>
                        <td colspan="5" class="text-right">
                            <button class="btn btn-primary" id="saved-button" ng-click="showSaveMessage($event)">Save</button>
<<<<<<< HEAD
                            <button class="btn btn-primary" id="submit-button" ng-click="freezeAssessment($event, 'improvement planning')">Submit</button>
=======
                            <button class="btn btn-primary" id="submit-button" ng-click="freezeSelfAssessment($event)">Submit</button>
>>>>>>> df95799d
                        </td>
                    </tr>
                </tbody>
            </table>
            </div>
        </div>
        {% endwith %}
    {% endfor %}
</div>
{% include "envconnect/_improvement_planning_dashboard.html" %}
{% endblock %}<|MERGE_RESOLUTION|>--- conflicted
+++ resolved
@@ -84,11 +84,7 @@
                     <tr>
                         <td colspan="5" class="text-right">
                             <button class="btn btn-primary" id="saved-button" ng-click="showSaveMessage($event)">Save</button>
-<<<<<<< HEAD
                             <button class="btn btn-primary" id="submit-button" ng-click="freezeAssessment($event, 'improvement planning')">Submit</button>
-=======
-                            <button class="btn btn-primary" id="submit-button" ng-click="freezeSelfAssessment($event)">Submit</button>
->>>>>>> df95799d
                         </td>
                     </tr>
                 </tbody>
