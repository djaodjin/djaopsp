# Copyright (c) 2018, DjaoDjin inc.
# see LICENSE.
from __future__ import unicode_literals

import csv, datetime, json, logging, io

from django.utils import six
from django.core.urlresolvers import reverse
from django.http import HttpResponse, HttpResponseRedirect
from django.views.generic.base import TemplateView
from deployutils.crypt import JSONEncoder
from openpyxl import Workbook
<<<<<<< HEAD
=======
from openpyxl.styles import Alignment, Border, Font, PatternFill, Side
from openpyxl.styles.borders import BORDER_THIN
from openpyxl.styles.fills import FILL_SOLID
from survey.models import Answer
>>>>>>> 4f3509b4

from ..mixins import ReportMixin
from ..models import Consumption
from ..serializers import ConsumptionSerializer


LOGGER = logging.getLogger(__name__)


class AssessmentBaseView(ReportMixin, TemplateView):

    pass


class AssessmentView(AssessmentBaseView):

    template_name = 'envconnect/self_assessment.html'
    breadcrumb_url = 'report'

    def get_breadcrumb_url(self, path):
        organization = self.kwargs.get('organization', None)
        if organization:
            return reverse('report_organization', args=(organization, path))
        return super(AssessmentView, self).get_breadcrumb_url(path)

    def get_context_data(self, **kwargs):
        context = super(AssessmentView, self).get_context_data(**kwargs)
        self.get_or_create_assessment_sample()
        root = self.get_report_tree()
        if root:
            context.update({
                'root': root,
                'entries': json.dumps(root, cls=JSONEncoder)
            })
        context.update({
            'page_icon': self.icon,
            'sample': self.sample,
            'survey': self.sample.survey,
            'role': "tab",
            'score_toggle': self.request.GET.get('toggle', False)})
        organization = context['organization']
        self.update_context_urls(context, {
            'api_assessment_sample': reverse(
                'survey_api_sample', args=(organization, self.sample)),
            'api_assessment_sample_new': reverse(
                'survey_api_sample_new', args=(organization,)),
        })
        return context

    def get(self, request, *args, **kwargs):
        from_root, _ = self.breadcrumbs
        if not from_root or from_root == "/":
            return HttpResponseRedirect(reverse('homepage'))
        return super(AssessmentView, self).get(request, *args, **kwargs)


class AssessmentSpreadsheetView(AssessmentBaseView):

    basename = 'assessment'
<<<<<<< HEAD
=======
    indent_step = '    '
>>>>>>> 4f3509b4

    @staticmethod
    def _get_consumption(element):
        return element.get('consumption', None)

    @staticmethod
    def _get_tag(element):
        return element.get('tag', "")

    @staticmethod
    def _get_title(element):
        return element.get('title', "")

    def insert_path(self, tree, parts=None):
        if not parts:
            return tree
        if not parts[0] in tree:
            tree[parts[0]] = {}
        return self.insert_path(tree[parts[0]], parts[1:])

    def writerow(self, row, leaf=False):
        pass

    def write_tree(self, root, indent=''):
        """
        The *root* parameter looks like:
        (PageElement, [(PageElement, [...]), (PageElement, [...]), ...])
        """
        if not root[1]:
            # We reached a leaf
            consumption = self._get_consumption(root[0])
            row = [indent + self._get_title(root[0])]
            if consumption:
                for heading in self.get_headings(self._get_tag(root[0])):
                    if consumption.get('implemented', "") == heading:
                        row += ['X']
                    else:
                        row += ['']
            self.writerow(row, leaf=True)
        else:
            self.writerow([indent + self._get_title(root[0])])
            for element in six.itervalues(root[1]):
                self.write_tree(element, indent=indent + self.indent_step)

    def get(self, *args, **kwargs): #pylint: disable=unused-argument
        # All assessment questions for an industry, regardless
        # of the actual from_path.
        # XXX if we do that, we shouldn't use from_root (i.e. system pages)
        _, trail = self.breadcrumbs
        trail_head = ("/"
            + trail[0][0].slug.decode('utf-8') if six.PY2 else trail[0][0].slug)
        from_trail_head = "/" + "/".join([
            element.slug.decode('utf-8') if six.PY2 else element.slug
            for element in self.get_full_element_path(trail_head)])
        # We use cut=None here so we print out the full assessment
        root = self._build_tree(trail[0][0], from_trail_head, cut=None)

<<<<<<< HEAD
        self.create_writer()
        self.writerow(["The Sustainability Project - Assessment"])
        self.writerow([self._get_title(root[0])])
        indent = ' '
=======
        self.create_writer(
            self.get_headings(self._get_tag(root[0])),
            title=self._get_title(root[0]))
        self.writerow(
            ["Assessment - Environmental practices"], leaf=True)
        self.writerow(
            ["Practice", "Implemented as a standard practice?"], leaf=True)
        self.writerow(
            [""] + self.get_headings(self._get_tag(root[0])), leaf=True)
        indent = self.indent_step
>>>>>>> 4f3509b4
        for nodes in six.itervalues(root[1]):
            self.writerow([indent + self._get_title(nodes[0])])
            for elements in six.itervalues(nodes[1]):
                self.write_tree(elements, indent=indent + self.indent_step)
        resp = HttpResponse(self.flush_writer(), content_type=self.content_type)
        resp['Content-Disposition'] = 'attachment; filename="{}"'.format(
            self.get_filename())
        return resp

    @staticmethod
    def get_headings(tag):
        return list(Consumption.ASSESSMENT_CHOICES.get(tag,
            Consumption.ASSESSMENT_CHOICES.get('default')))


class AssessmentCSVView(AssessmentSpreadsheetView):

    content_type = 'text/csv'

    def writerow(self, row, leaf=False):
        self.csv_writer.writerow([
            rec.encode('utf-8') if six.PY2 else rec
            for rec in row])

    def create_writer(self, headings, title=None):
        #pylint:disable=unused-argument
        if six.PY2:
            self.content = io.BytesIO()
        else:
            self.content = io.StringIO()
        self.csv_writer = csv.writer(self.content)

    def flush_writer(self):
        self.content.seek(0)
        return self.content

    def get_filename(self):
        return datetime.datetime.now().strftime(self.basename + '-%Y%m%d.csv')


class AssessmentXLSXView(AssessmentSpreadsheetView):

    content_type = \
        'application/vnd.openxmlformats-officedocument.spreadsheetml.sheet'

    def writerow(self, row, leaf=False):
        self.wsheet.append(row)
        if not leaf:
            #pylint:disable=protected-access
            for row_cells in self.wsheet.iter_rows(
                    min_row=self.wsheet._current_row,
                    max_row=self.wsheet._current_row):
                row_cells[0].font = self.heading_font

    def create_writer(self, headings, title=None):
        col_scale = 11.9742857142857
        self.wbook = Workbook()
        self.wsheet = self.wbook.active
        if title:
            self.wsheet.title = title
        self.wsheet.row_dimensions[1].height = 0.36 * (6 * col_scale)
        self.wsheet.column_dimensions['A'].width = 6.56 * col_scale
        for col_num in range(0, len(headings)):
            self.wsheet.column_dimensions[chr(ord('B') + col_num)].width \
                = 0.99 * col_scale
        self.heading_font = Font(
            name='Calibri', size=12, bold=False, italic=False,
            vertAlign='baseline', underline='none', strike=False,
            color='FF0071BB')

    def flush_writer(self):
        border = Border(
            left=Side(border_style=BORDER_THIN, color='FF000000'),
            right=Side(border_style=BORDER_THIN, color='FF000000'),
            top=Side(border_style=BORDER_THIN, color='FF000000'),
            bottom=Side(border_style=BORDER_THIN, color='FF000000'))
        alignment = Alignment(
            horizontal='center', vertical='center',
            text_rotation=0, wrap_text=False,
            shrink_to_fit=False, indent=0)
        title_fill = PatternFill(fill_type=FILL_SOLID, fgColor='FFDDD9C5')
        subtitle_fill = PatternFill(fill_type=FILL_SOLID, fgColor='FFEEECE2')
        subtitle_font = Font(
            name='Calibri', size=12, bold=False, italic=False,
            vertAlign='baseline', underline='none', strike=False,
            color='FF000000')
        row = self.wsheet.row_dimensions[1]
        row.fill = title_fill
        row.font = Font(
            name='Calibri', size=20, bold=False, italic=False,
            vertAlign='baseline', underline='none', strike=False,
            color='FF000000')
        row.alignment = alignment
        row.border = border
        self.wsheet.merge_cells('A1:F1')
        row = self.wsheet.row_dimensions[2]
        row.fill = subtitle_fill
        row.font = subtitle_font
        row.alignment = alignment
        row.border = border
        row = self.wsheet.row_dimensions[3]
        row.fill = subtitle_fill
        row.font = subtitle_font
        row.alignment = alignment
        row.border = border
        self.wsheet.merge_cells('B2:F2')
        self.wsheet.merge_cells('A2:A3')
        content = io.BytesIO()
        self.wbook.save(content)
        content.seek(0)
        return content

    def get_filename(self):
        return datetime.datetime.now().strftime(self.basename + '-%Y%m%d.xlsx')<|MERGE_RESOLUTION|>--- conflicted
+++ resolved
@@ -10,13 +10,10 @@
 from django.views.generic.base import TemplateView
 from deployutils.crypt import JSONEncoder
 from openpyxl import Workbook
-<<<<<<< HEAD
-=======
 from openpyxl.styles import Alignment, Border, Font, PatternFill, Side
 from openpyxl.styles.borders import BORDER_THIN
 from openpyxl.styles.fills import FILL_SOLID
 from survey.models import Answer
->>>>>>> 4f3509b4
 
 from ..mixins import ReportMixin
 from ..models import Consumption
@@ -76,10 +73,7 @@
 class AssessmentSpreadsheetView(AssessmentBaseView):
 
     basename = 'assessment'
-<<<<<<< HEAD
-=======
     indent_step = '    '
->>>>>>> 4f3509b4
 
     @staticmethod
     def _get_consumption(element):
@@ -137,12 +131,6 @@
         # We use cut=None here so we print out the full assessment
         root = self._build_tree(trail[0][0], from_trail_head, cut=None)
 
-<<<<<<< HEAD
-        self.create_writer()
-        self.writerow(["The Sustainability Project - Assessment"])
-        self.writerow([self._get_title(root[0])])
-        indent = ' '
-=======
         self.create_writer(
             self.get_headings(self._get_tag(root[0])),
             title=self._get_title(root[0]))
@@ -153,7 +141,6 @@
         self.writerow(
             [""] + self.get_headings(self._get_tag(root[0])), leaf=True)
         indent = self.indent_step
->>>>>>> 4f3509b4
         for nodes in six.itervalues(root[1]):
             self.writerow([indent + self._get_title(nodes[0])])
             for elements in six.itervalues(nodes[1]):
