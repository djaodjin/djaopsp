# Copyright (c) 2018, DjaoDjin inc.
# see LICENSE.

from __future__ import absolute_import
from __future__ import unicode_literals

import datetime, json, logging

from django.conf import settings
from django.db import connection
from django.utils import six
from pages.mixins import TrailMixin
from rest_framework import generics
from rest_framework.response import Response

from .best_practices import DecimalEncoder, ToggleTagContentAPIView
from ..mixins import ReportMixin, TransparentCut
from ..models import Consumption, get_score_weight, get_scored_answers
from ..serializers import ScoreWeightSerializer
from ..scores import populate_rollup

LOGGER = logging.getLogger(__name__)


class BenchmarkMixin(ReportMixin):

    def get_drilldown(self, rollup_tree, prefix):
        accounts = None
        node = rollup_tree[1].get(prefix, None)
        if node:
            accounts = rollup_tree[0].get('accounts', {})
        elif prefix == 'totals' or rollup_tree[0].get('slug', '') == prefix:
            accounts = rollup_tree[0].get('accounts', {})
        else:
            for node in six.itervalues(rollup_tree[1]):
                accounts = self.get_drilldown(node, prefix)
                if accounts is not None:
                    break
        # Filter out accounts whose score cannot be computed.
        if accounts is not None:
            all_accounts = accounts
            accounts = {}
            for account_id, account_metrics in six.iteritems(all_accounts):
                normalized_score = account_metrics.get('normalized_score', None)
                if normalized_score is not None:
                    accounts[account_id] = account_metrics

        return accounts

    def get_charts(self, rollup_tree):
        charts = []
        icon_tag = rollup_tree[0].get('tag', "")
        if icon_tag and settings.TAG_SCORECARD in icon_tag:
            charts += [rollup_tree[0]]
        for _, icon_tuple in six.iteritems(rollup_tree[1]):
            sub_charts = self.get_charts(icon_tuple)
            charts += sub_charts
        return charts


    def create_distributions(self, rollup_tree, view_account=None):
        #pylint:disable=too-many-statements
        """
        Create a tree with distributions of scores from a rollup tree.
        """
        #pylint:disable=too-many-locals
        denominator = None
        highest_normalized_score = 0
        sum_normalized_scores = 0
        nb_respondents = 0
        nb_implemeted_respondents = 0
        distribution = None
        for account_id_str, account_metrics in six.iteritems(rollup_tree[0].get(
                'accounts', {})):
            if account_id_str is None: # XXX why is that?
                continue
            account_id = int(account_id_str)

            if account_id == view_account:
                rollup_tree[0].update(account_metrics)
            normalized_score = account_metrics.get('normalized_score', None)
            if (normalized_score is None
                or account_metrics.get('nb_questions', 0) == 0):
                # `nb_questions == 0` to show correct number of respondents
                # in relation with the `slug = 'totals'` statement
                # in populate_rollup.
                continue

            nb_respondents += 1
            numerator = account_metrics.get('numerator')
            denominator = account_metrics.get('denominator')
            if numerator == denominator:
                nb_implemeted_respondents += 1
            if normalized_score > highest_normalized_score:
                highest_normalized_score = normalized_score
            sum_normalized_scores += normalized_score
            if distribution is None:
                distribution = {
                    'x' : ["0-25%", "25-50%", "50-75%", "75-100%"],
                    'y' : [0 for _ in range(4)],
                    'organization_rate': ""
                }
            if normalized_score < 25:
                distribution['y'][0] += 1
                if account_id == view_account:
                    distribution['organization_rate'] = distribution['x'][0]
            elif normalized_score < 50:
                distribution['y'][1] += 1
                if account_id == view_account:
                    distribution['organization_rate'] = distribution['x'][1]
            elif normalized_score < 75:
                distribution['y'][2] += 1
                if account_id == view_account:
                    distribution['organization_rate'] = distribution['x'][2]
            else:
                assert normalized_score <= 100
                distribution['y'][3] += 1
                if account_id == view_account:
                    distribution['organization_rate'] = distribution['x'][3]

        for node_metrics in six.itervalues(rollup_tree[1]):
            self.create_distributions(node_metrics, view_account=view_account)

        if distribution is not None:
            if nb_respondents > 0:
                avg_normalized_score = int(
                    sum_normalized_scores / nb_respondents)
                rate = int(100.0 * nb_implemeted_respondents / nb_respondents)
            else:
                avg_normalized_score = 0
                rate = 0
            rollup_tree[0].update({
                'nb_respondents': nb_respondents,
                'rate': rate,
                'opportunity': denominator,
                'highest_normalized_score': highest_normalized_score,
                'avg_normalized_score': avg_normalized_score,
                'distribution': distribution
            })
        if 'accounts' in rollup_tree[0]:
            del rollup_tree[0]['accounts']

    def flatten_distributions(self, distribution_tree, prefix=None):
        """
        Flatten the tree into a list of charts.
        """
        # XXX Almost identical to get_charts. Can we abstract differences?
        if prefix is None:
            prefix = "/"
        if not prefix.startswith("/"):
            prefix = "/" + prefix
        charts = []
        complete = True
        for key, chart in six.iteritems(distribution_tree[1]):
            if key.startswith(prefix) or prefix.startswith(key):
                leaf_charts, leaf_complete = self.flatten_distributions(
                    chart, prefix=prefix)
                charts += leaf_charts
                complete &= leaf_complete
                charts += [chart[0]]
                if 'distribution' in chart[0]:
                    complete &= (chart[0].get(
                        'normalized_score', None) is not None)
        return charts, complete

    @staticmethod
    def get_distributions(numerators, denominators, view_sample=None):
        distribution = {
            'x' : ["0-25%", "25-50%", "50-75%", "75-100%"],
            'y' : [0 for _ in range(4)],
            'normalized_score': 0,  # instead of 'ukn.' to avoid js error.
            'organization_rate': ""
        }
        for sample, numerator in six.iteritems(numerators):
            denominator = denominators.get(sample, 0)
            if denominator != 0:
                normalized_score = int(numerator * 100 / denominator)
            else:
                normalized_score = 0
            if sample == view_sample:
                distribution['normalized_score'] = normalized_score
            if normalized_score < 25:
                distribution['y'][0] += 1
                if sample == view_sample:
                    distribution['organization_rate'] = distribution['x'][0]
            elif normalized_score < 50:
                distribution['y'][1] += 1
                if sample == view_sample:
                    distribution['organization_rate'] = distribution['x'][1]
            elif normalized_score < 75:
                distribution['y'][2] += 1
                if sample == view_sample:
                    distribution['organization_rate'] = distribution['x'][2]
            else:
                assert normalized_score <= 100
                distribution['y'][3] += 1
                if sample == view_sample:
                    distribution['organization_rate'] = distribution['x'][3]
        return distribution

<<<<<<< HEAD
=======
    def get_expected_opportunities(self, is_planned=None):
        questions_with_opportunity = Consumption.objects.get_opportunities_sql(
            filter_out_testing=self._get_filter_out_testing())

        # All expected questions for each response
        # decorated with ``opportunity``.
        #
        # If we are only looking for all expected questions for each response,
        # then the query can be simplified by using the survey_question table
        # directly.
        sep = ""
        additional_filters = ""
        if is_planned is not None:
            additional_filters = "survey_response.extra = '%s'" % (
                "is_planned" if is_planned else "")
            sep = "AND "
        if self._get_filter_out_testing():
            additional_filters += "%ssurvey_response.id NOT IN (%s)" % (
                sep, ', '.join(self._get_filter_out_testing()))
        if additional_filters:
            additional_filters = "WHERE %s" % additional_filters
        expected_opportunities = """SELECT
  questions_with_opportunity.question_id AS question_id,
  survey_response.id AS response_id,
  survey_response.extra AS is_planned,
  survey_response.account_id AS account_id,
  opportunity,
  questions_with_opportunity.path AS path
FROM (%(questions_with_opportunity)s) AS questions_with_opportunity
INNER JOIN survey_response
ON questions_with_opportunity.survey_id = survey_response.survey_id
%(additional_filters)s
""" % {'questions_with_opportunity': questions_with_opportunity,
       'additional_filters': additional_filters}
        self._show_query_and_result(expected_opportunities)
        return expected_opportunities

    def get_scored_answers(self, is_planned=None):
        """
        Set is_planned to `True` for assessment results only or is_planned
        to `False` for improvement results only. Otherwise both.
        """
        # All expected answers with their scores.
        # ACCOUNT_ID = 0
        # ANSWER_ID = 1
        # RESPONSE_ID = 2
        # QUESTION_ID = 3
        # NUMERATOR = 4
        # DENOMINATOR = 5
        # QUESTION_PATH = 6
        # ANSWER_CREATED_AT = 7
        # ANSWER_TEXT = 8
        # RESPONSE_IS_PLANNED = 9 (assessment or improvement)
        scored_answers = "SELECT expected_opportunities.account_id,"\
            " survey_answer.id AS answer_id,"\
            " expected_opportunities.response_id,"\
            " expected_opportunities.question_id, "\
          " CASE WHEN text = '%(yes)s' THEN (opportunity * 3)"\
          "      WHEN text = '%(moderate_improvement)s' THEN (opportunity * 2)"\
          "      WHEN text = '%(significant_improvement)s' THEN opportunity "\
          "      ELSE 0.0 END AS numerator,"\
          " CASE WHEN text IN"\
            " (%(yes_no)s) THEN (opportunity * 3) ELSE 0.0 END AS denominator,"\
            " expected_opportunities.path AS path,"\
            " survey_answer.created_at,"\
            " survey_answer.text,"\
            " expected_opportunities.is_planned"\
            " FROM (%(expected_opportunities)s) AS expected_opportunities"\
            " LEFT OUTER JOIN survey_answer ON survey_answer.question_id"\
            " = expected_opportunities.question_id"\
            " AND survey_answer.response_id ="\
            " expected_opportunities.response_id" % {
                'yes': Consumption.YES,
                'moderate_improvement': Consumption.NEEDS_MODERATE_IMPROVEMENT,
                'significant_improvement':
                    Consumption.NEEDS_SIGNIFICANT_IMPROVEMENT,
                'yes_no': ','.join(["'%s'" % val
                    for val in Consumption.PRESENT + Consumption.ABSENT]),
                'expected_opportunities': self.get_expected_opportunities(
                    is_planned=is_planned)}
        self._show_query_and_result(scored_answers)
        return scored_answers

    def get_scored_assessments(self):
        """
        Compute scores specifically related to assessments.
        """
        # All expected improvements with their scores.
        scored_assessments = self.get_scored_answers(is_planned=False)
        self._show_query_and_result(scored_assessments)
        return scored_assessments

    def get_scored_improvements(self):
        """
        Compute scores specifically related to improvements.
        """
        # All expected improvements with their scores.
        scored_improvements = self.get_scored_answers(is_planned=True)
        self._show_query_and_result(scored_improvements)
        return scored_improvements

    def populate_leafs(self, leafs, answers):
        """
        Populate all leafs with aggregated scores.
        """
        #pylint:disable=too-many-locals
        for prefix, values_tuple in six.iteritems(leafs):
            values = values_tuple[0]
            agg_scores = """SELECT account_id, response_id, is_planned,
    COUNT(answer_id) AS nb_answers,
    COUNT(*) AS nb_questions,
    SUM(numerator) AS numerator,
    SUM(denominator) AS denominator,
    MAX(created_at) AS last_activity_at
FROM (%(answers)s) AS answers
WHERE path LIKE '%(prefix)s%%'
GROUP BY account_id, response_id, is_planned;""" % {
    'answers': answers, 'prefix': prefix}
            self._show_query_and_result(agg_scores)
            with connection.cursor() as cursor:
                cursor.execute(agg_scores, params=None)
                for agg_score in cursor.fetchall():
                    account_id = agg_score[0]
                    #response_id = agg_score[1]
                    is_planned = agg_score[2]
                    nb_answers = agg_score[3]
                    nb_questions = agg_score[4]
                    numerator = agg_score[5]
                    denominator = agg_score[6]
                    created_at = agg_score[7]
                    if not 'accounts' in values:
                        values['accounts'] = {}
                    accounts = values['accounts']
                    if not account_id in accounts:
                        accounts[account_id] = {}
                    if is_planned:
                        accounts[account_id].update({
                            'improvement_numerator': numerator,
                            'improvement_denominator': denominator})
                        if not 'nb_answers' in accounts[account_id]:
                            accounts[account_id].update({
                                'nb_answers': nb_answers})
                        if not 'nb_questions' in accounts[account_id]:
                            accounts[account_id].update({
                                'nb_questions': nb_questions})
                        if not 'created_at' in accounts[account_id]:
                            accounts[account_id].update({
                                'created_at': created_at})
                    else:
                        accounts[account_id].update({
                            'nb_answers': nb_answers,
                            'nb_questions': nb_questions,
                            'created_at': created_at
                        })
                        if nb_questions == nb_answers:
                            accounts[account_id].update({
                                'numerator': numerator,
                                'denominator': denominator})

    @staticmethod
    def _normalize(scores, normalize_to_one=False):
        """
        Adds keys ``normalized_score`` and ``improvement_score``
        into the dictionnary *scores* when keys ``nb_answers``
        and ``nb_questions`` are equal and (``numerator``, ``denominator``
        ``improvement_numerator``) are present.

        The ``score_weight`` on a node really represents a percentage the node
        contributes to the parent score. This means we need to normalize the
        node score before using it.
        """
        numerator_key = 'numerator'
        denominator_key = 'denominator'
        nb_answers = scores.get('nb_answers', 0)
        nb_questions = scores.get('nb_questions', 0)
        if nb_answers == nb_questions:
            # If we don't have the same number of questions
            # and answers, numerator and denominator are meaningless.
            denominator = scores.get(denominator_key, 0)
            if denominator > 0:
                scores['normalized_score'] = int(
                    scores[numerator_key] * 100.0 / denominator)
                if 'improvement_numerator' in scores:
                    scores['improvement_score'] = (
                        scores['improvement_numerator'] * 100.0
                        / denominator)
                if normalize_to_one:
                    scores[numerator_key] /= denominator
                    scores['improvement_numerator'] /= denominator
                    scores[denominator_key] = 1.0
            else:
                scores['normalized_score'] = 0
        else:
            scores.pop(numerator_key, None)
            scores.pop(denominator_key, None)


    def populate_rollup(self, rollup_tree, normalize_to_one):
        """
        Recursively populate the tree *rollup_tree* with aggregated scores.

        A rollup_tree is recursively defined as a tuple of two dictionnaries.
        The first dictionnary stores the fields on the node while the second
        dictionnary contains the leafs keyed by path.

        Example:

            [{
                "slug": "totals",
                "title": "Total Score",
                "tag": ["scorecard"]
             },
             {
                "/boxes-and-enclosures": [{
                    "path": "/boxes-and-enclosures",
                    "slug": "sustainability-boxes-and-enclosures",
                    "title": "Boxes & enclosures",
                    "tag": "{\"tags\":[\"sustainability\"]}",
                    "score_weight": 1.0,
                    "transparent_to_rollover": false
                },
                {
                    "/boxes-and-enclosures/management-basics": [{
                        "path": "/boxes-and-enclosures/management-basics",
                        "slug": "management-basics",
                        "title": "Management",
                        "tag": "{\"tags\":[\"management\",\"scorecard\"]}",
                        "score_weight": 1.0,
                        "transparent_to_rollover": false,
                        "accounts": {
                            "6": {
                                "nb_answers": 0,
                                "nb_questions": 2,
                                "created_at": null
                            },
                            "7": {
                                "nb_answers": 2,
                                "nb_questions": 2,
                                "created_at": "2017-12-20 18:48:40.666239",
                                "numerator": 4.0,
                                "denominator": 10.5,
                                "improvement_numerator": 1.5,
                                "improvement_denominator": 4.5
                            },
                        }
                    },
                    {}
                    ],
                    "/boxes-and-enclosures/design": [{
                        "path": "/boxes-and-enclosures/design",
                        "slug": "design",
                        "title": "Design",
                        "tag": "{\"tags\":[\"scorecard\"]}",
                        "score_weight": 1.0,
                        "transparent_to_rollover": false,
                        "accounts": {
                            "6": {
                                "nb_answers": 0,
                                "nb_questions": 2,
                                "created_at": null
                            },
                            "7": {
                                "nb_answers": 0,
                                "nb_questions": 2,
                                "created_at": null,
                                "improvement_numerator": 0.0,
                                "improvement_denominator": 0.0
                            },
                        }
                    },
                    {}
                    ],
                    "/boxes-and-enclosures/production": [{
                        "path": "/boxes-and-enclosures/production",
                        "slug": "production",
                        "title": "Production",
                        "tag": "{\"tags\":[\"scorecard\"]}",
                        "score_weight": 1.0,
                        "transparent_to_rollover": false,
                        "text": "/envconnect/static/img/production.png"
                    },
                    {
                        "/boxes-and-enclosures/production/energy-efficiency": [{
                   "path": "/boxes-and-enclosures/production/energy-efficiency",
                            "slug": "energy-efficiency",
                            "title": "Energy Efficiency",
                            "tag": "{\"tags\":[\"system\",\"scorecard\"]}",
                            "score_weight": 1.0,
                            "transparent_to_rollover": false,
                            "accounts": {
                                "6": {
                                    "nb_answers": 1,
                                    "nb_questions": 4,
                                    "created_at": "2016-05-01 00:36:19.448000"
                                },
                                "7": {
                                    "nb_answers": 0,
                                    "nb_questions": 4,
                                    "created_at": null,
                                    "improvement_numerator": 0.0,
                                    "improvement_denominator": 0.0
                                },
                            }
                        },
                        {}
                        ]
                    }
                }]
             }]
        """
        #pylint:disable=too-many-locals
        numerator_key = 'numerator'
        denominator_key = 'denominator'
        values = rollup_tree[0]
        slug = values.get('slug', None)

        if not 'accounts' in values:
            values['accounts'] = {}
        accounts = values['accounts']

        # If the total of the children weights is 1.0, we are dealing
        # with percentages so we need to normalize all children numerators
        # and denominators to compute this node score.
        if len(rollup_tree[1]) > 1:
            total_score_weight = 0
            for node in six.itervalues(rollup_tree[1]):
                score_weight = node[0].get('score_weight', 1.0)
                total_score_weight += score_weight
            normalize_children = ((1.0 - 0.01) < total_score_weight
                and total_score_weight < (1.0 + 0.01))
        else:
            normalize_children = False

        for node in six.itervalues(rollup_tree[1]):
            self.populate_rollup(node, normalize_children) # recursive call
            score_weight = node[0].get('score_weight', 1.0)
            for account_id, scores in six.iteritems(
                    node[0].get('accounts', {})):
                if not account_id in accounts:
                    accounts[account_id] = {}
                agg_scores = accounts[account_id]
                if not 'nb_answers' in agg_scores:
                    agg_scores['nb_answers'] = 0
                if not 'nb_questions' in agg_scores:
                    agg_scores['nb_questions'] = 0

                if 'created_at' in scores:
                    if not ('created_at' in agg_scores and isinstance(
                            agg_scores['created_at'], datetime.datetime)):
                        agg_scores['created_at'] = scores['created_at']
                    elif (isinstance(
                            agg_scores['created_at'], datetime.datetime) and
                          isinstance(scores['created_at'], datetime.datetime)):
                        agg_scores['created_at'] = max(
                            agg_scores['created_at'], scores['created_at'])
                nb_answers = scores['nb_answers']
                nb_questions = scores['nb_questions']
                if slug != 'totals' or nb_answers > 0:
                    # Aggregation of total scores is different. We only want to
                    # count scores for self-assessment that matter
                    # for an organization's industry.
                    agg_scores['nb_answers'] += nb_answers
                    agg_scores['nb_questions'] += nb_questions
                    for key in [numerator_key, denominator_key,
                                'improvement_numerator']:
                        agg_scores[key] = agg_scores.get(key, 0) + (
                            scores.get(key, 0) * score_weight)

        for account_id, scores in six.iteritems(accounts):
            self._normalize(scores, normalize_to_one=normalize_to_one)

>>>>>>> 4f3509b4

    def rollup_scores(self, roots=None, root_prefix=None):
        """
        Returns a tree populated with scores per accounts.
        """
        self._start_time()
        self._report_queries("at rollup_scores entry point")
        rollup_tree = None
        rollups = self._cut_tree(self.build_content_tree(
            roots, prefix=root_prefix, cut=TransparentCut()),
            cut=TransparentCut())
        rollup_tree = ({}, rollups)
        self._report_queries("rollup_tree generated")
        if 'title' not in rollup_tree[0]:
            rollup_tree[0].update({
                'slug': "totals",
                'title': "Total Score",
                'tag': [settings.TAG_SCORECARD]})
        leafs = self.get_leafs(rollup_tree=rollup_tree)
        self._report_queries("leafs loaded")
        self.populate_leafs(
            leafs, get_scored_answers(excludes=self._get_filter_out_testing()))
        self._report_queries("leafs populated")
<<<<<<< HEAD
        populate_rollup(rollup_tree, True)
=======
        self.populate_rollup(rollup_tree, True)
>>>>>>> 4f3509b4
        self._report_queries("rollup_tree populated")
        return rollup_tree


class BenchmarkAPIView(BenchmarkMixin, generics.GenericAPIView):
    """
    .. sourcecode:: http

        GET /api/*organization*/benchmark*path*

    Returns list of *organization*'s scores for all relevant section
    of the best practices based on *path*.

    **Example request**:

    .. sourcecode:: http

        GET /api/steve-shop/benchmark/boxes-and-enclosures/energy-efficiency/

    **Example response**:

    .. sourcecode:: http

        [{
            "slug":"totals",
            "title":"Total Score",
            "nb_answers": 4,
            "nb_questions": 4,
            "nb_respondents": 2,
            "numerator": 12.0,
            "improvement_numerator": 8.0,
            "denominator": 26.0,
            "normalized_score": 46,
            "improvement_score": 30,
            "score_weight": 1.0,
            "highest_normalized_score": 88,
            "avg_normalized_score": 67,
            "created_at":"2017-08-02T20:18:19.089",
            "distribution": {
                "y": [0, 1, 0, 1],
                "x": ["0-25%", "25-50%", "50-75%", "75-100%"],
                "organization_rate":"25-50%"
            }
         },
         {
            "slug":"energy-efficiency-management-basics",
            "title":"Management",
            "text":"/media/envconnect/management-basics.png",
            "tag":"management",
            "score_weight":1.0
         },
         {
            "slug":"process-heating",
            "title":"Process heating",
            "text":"/media/envconnect/process-heating.png",
            "nb_questions": 4,
            "nb_answers": 4,
            "nb_respondents": 2,
            "numerator": 12.0,
            "improvement_numerator": 8.0,
            "denominator": 26.0,
            "normalized_score": 46,
            "improvement_score": 12,
            "highest_normalized_score": 88,
            "avg_normalized_score": 67,
            "created_at": "2017-08-02T20:18:19.089",
            "distribution": {
                "y": [0, 1, 0, 1],
                "x": [ "0-25%", "25-50%", "50-75%", "75-100%"],
                "organization_rate": "25-50%"
            },
            "score_weight": 1.0
         }]
    """

    http_method_names = ['get']

    def get_queryset(self):
        #pylint:disable=too-many-locals
        from_root, trail = self.breadcrumbs
        roots = [trail[-1][0]] if trail else None
        rollup_tree = self.rollup_scores(roots, from_root)
        self.create_distributions(rollup_tree,
            view_account=self.sample.account.pk)
        self.decorate_with_breadcrumbs(rollup_tree)
        charts, complete = self.flatten_distributions(rollup_tree,
            prefix=from_root)
        total_score = None
        parts = from_root.split('/')
        if parts:
            slug = parts[-1]
        # When we remove the following 4 lines ...
            for chart in charts:
                if chart['slug'] == slug:
                    total_score = chart.copy()
                    break
        if not total_score:
            total_score = rollup_tree[0]
        if not total_score:
            total_score = {"nb_respondents": "-"}
        total_score.update({"slug": "totals", "title": "Total Score"})
        # ... and the following 2 lines together, pylint does not blow up...
        if not complete and 'normalized_score' in total_score:
            del total_score['normalized_score']
        charts += [total_score]
        return charts

    def get(self, request, *args, **kwargs): #pylint:disable=unused-argument
        return Response(self.get_queryset())


class EnableScorecardAPIView(ToggleTagContentAPIView):

    added_tag = 'scorecard'


class DisableScorecardAPIView(ToggleTagContentAPIView):

    removed_tag = 'scorecard'


class ScoreWeightAPIView(TrailMixin, generics.RetrieveUpdateAPIView):

    lookup_field = 'path'
    serializer_class = ScoreWeightSerializer

    def retrieve(self, request, *args, **kwargs):
        trail = self.get_full_element_path(self.kwargs.get('path'))
        return Response(self.serializer_class().to_representation({
            'weight': get_score_weight(trail[-1].tag)}))

    def update(self, request, *args, **kwargs):#pylint:disable=unused-argument
        partial = kwargs.pop('partial', False)
        serializer = self.serializer_class(data=request.data, partial=partial)
        serializer.is_valid(raise_exception=True)
        self.perform_update(serializer)
        return Response(serializer.data)

    def perform_update(self, serializer):
        trail = self.get_full_element_path(self.kwargs.get('path'))
        element = trail[-1]
        extra = {}
        try:
            extra = json.loads(element.tag)
        except (TypeError, ValueError):
            pass
        extra.update(serializer.validated_data)
        element.tag = json.dumps(extra, cls=DecimalEncoder)
        element.save()<|MERGE_RESOLUTION|>--- conflicted
+++ resolved
@@ -198,381 +198,6 @@
                     distribution['organization_rate'] = distribution['x'][3]
         return distribution
 
-<<<<<<< HEAD
-=======
-    def get_expected_opportunities(self, is_planned=None):
-        questions_with_opportunity = Consumption.objects.get_opportunities_sql(
-            filter_out_testing=self._get_filter_out_testing())
-
-        # All expected questions for each response
-        # decorated with ``opportunity``.
-        #
-        # If we are only looking for all expected questions for each response,
-        # then the query can be simplified by using the survey_question table
-        # directly.
-        sep = ""
-        additional_filters = ""
-        if is_planned is not None:
-            additional_filters = "survey_response.extra = '%s'" % (
-                "is_planned" if is_planned else "")
-            sep = "AND "
-        if self._get_filter_out_testing():
-            additional_filters += "%ssurvey_response.id NOT IN (%s)" % (
-                sep, ', '.join(self._get_filter_out_testing()))
-        if additional_filters:
-            additional_filters = "WHERE %s" % additional_filters
-        expected_opportunities = """SELECT
-  questions_with_opportunity.question_id AS question_id,
-  survey_response.id AS response_id,
-  survey_response.extra AS is_planned,
-  survey_response.account_id AS account_id,
-  opportunity,
-  questions_with_opportunity.path AS path
-FROM (%(questions_with_opportunity)s) AS questions_with_opportunity
-INNER JOIN survey_response
-ON questions_with_opportunity.survey_id = survey_response.survey_id
-%(additional_filters)s
-""" % {'questions_with_opportunity': questions_with_opportunity,
-       'additional_filters': additional_filters}
-        self._show_query_and_result(expected_opportunities)
-        return expected_opportunities
-
-    def get_scored_answers(self, is_planned=None):
-        """
-        Set is_planned to `True` for assessment results only or is_planned
-        to `False` for improvement results only. Otherwise both.
-        """
-        # All expected answers with their scores.
-        # ACCOUNT_ID = 0
-        # ANSWER_ID = 1
-        # RESPONSE_ID = 2
-        # QUESTION_ID = 3
-        # NUMERATOR = 4
-        # DENOMINATOR = 5
-        # QUESTION_PATH = 6
-        # ANSWER_CREATED_AT = 7
-        # ANSWER_TEXT = 8
-        # RESPONSE_IS_PLANNED = 9 (assessment or improvement)
-        scored_answers = "SELECT expected_opportunities.account_id,"\
-            " survey_answer.id AS answer_id,"\
-            " expected_opportunities.response_id,"\
-            " expected_opportunities.question_id, "\
-          " CASE WHEN text = '%(yes)s' THEN (opportunity * 3)"\
-          "      WHEN text = '%(moderate_improvement)s' THEN (opportunity * 2)"\
-          "      WHEN text = '%(significant_improvement)s' THEN opportunity "\
-          "      ELSE 0.0 END AS numerator,"\
-          " CASE WHEN text IN"\
-            " (%(yes_no)s) THEN (opportunity * 3) ELSE 0.0 END AS denominator,"\
-            " expected_opportunities.path AS path,"\
-            " survey_answer.created_at,"\
-            " survey_answer.text,"\
-            " expected_opportunities.is_planned"\
-            " FROM (%(expected_opportunities)s) AS expected_opportunities"\
-            " LEFT OUTER JOIN survey_answer ON survey_answer.question_id"\
-            " = expected_opportunities.question_id"\
-            " AND survey_answer.response_id ="\
-            " expected_opportunities.response_id" % {
-                'yes': Consumption.YES,
-                'moderate_improvement': Consumption.NEEDS_MODERATE_IMPROVEMENT,
-                'significant_improvement':
-                    Consumption.NEEDS_SIGNIFICANT_IMPROVEMENT,
-                'yes_no': ','.join(["'%s'" % val
-                    for val in Consumption.PRESENT + Consumption.ABSENT]),
-                'expected_opportunities': self.get_expected_opportunities(
-                    is_planned=is_planned)}
-        self._show_query_and_result(scored_answers)
-        return scored_answers
-
-    def get_scored_assessments(self):
-        """
-        Compute scores specifically related to assessments.
-        """
-        # All expected improvements with their scores.
-        scored_assessments = self.get_scored_answers(is_planned=False)
-        self._show_query_and_result(scored_assessments)
-        return scored_assessments
-
-    def get_scored_improvements(self):
-        """
-        Compute scores specifically related to improvements.
-        """
-        # All expected improvements with their scores.
-        scored_improvements = self.get_scored_answers(is_planned=True)
-        self._show_query_and_result(scored_improvements)
-        return scored_improvements
-
-    def populate_leafs(self, leafs, answers):
-        """
-        Populate all leafs with aggregated scores.
-        """
-        #pylint:disable=too-many-locals
-        for prefix, values_tuple in six.iteritems(leafs):
-            values = values_tuple[0]
-            agg_scores = """SELECT account_id, response_id, is_planned,
-    COUNT(answer_id) AS nb_answers,
-    COUNT(*) AS nb_questions,
-    SUM(numerator) AS numerator,
-    SUM(denominator) AS denominator,
-    MAX(created_at) AS last_activity_at
-FROM (%(answers)s) AS answers
-WHERE path LIKE '%(prefix)s%%'
-GROUP BY account_id, response_id, is_planned;""" % {
-    'answers': answers, 'prefix': prefix}
-            self._show_query_and_result(agg_scores)
-            with connection.cursor() as cursor:
-                cursor.execute(agg_scores, params=None)
-                for agg_score in cursor.fetchall():
-                    account_id = agg_score[0]
-                    #response_id = agg_score[1]
-                    is_planned = agg_score[2]
-                    nb_answers = agg_score[3]
-                    nb_questions = agg_score[4]
-                    numerator = agg_score[5]
-                    denominator = agg_score[6]
-                    created_at = agg_score[7]
-                    if not 'accounts' in values:
-                        values['accounts'] = {}
-                    accounts = values['accounts']
-                    if not account_id in accounts:
-                        accounts[account_id] = {}
-                    if is_planned:
-                        accounts[account_id].update({
-                            'improvement_numerator': numerator,
-                            'improvement_denominator': denominator})
-                        if not 'nb_answers' in accounts[account_id]:
-                            accounts[account_id].update({
-                                'nb_answers': nb_answers})
-                        if not 'nb_questions' in accounts[account_id]:
-                            accounts[account_id].update({
-                                'nb_questions': nb_questions})
-                        if not 'created_at' in accounts[account_id]:
-                            accounts[account_id].update({
-                                'created_at': created_at})
-                    else:
-                        accounts[account_id].update({
-                            'nb_answers': nb_answers,
-                            'nb_questions': nb_questions,
-                            'created_at': created_at
-                        })
-                        if nb_questions == nb_answers:
-                            accounts[account_id].update({
-                                'numerator': numerator,
-                                'denominator': denominator})
-
-    @staticmethod
-    def _normalize(scores, normalize_to_one=False):
-        """
-        Adds keys ``normalized_score`` and ``improvement_score``
-        into the dictionnary *scores* when keys ``nb_answers``
-        and ``nb_questions`` are equal and (``numerator``, ``denominator``
-        ``improvement_numerator``) are present.
-
-        The ``score_weight`` on a node really represents a percentage the node
-        contributes to the parent score. This means we need to normalize the
-        node score before using it.
-        """
-        numerator_key = 'numerator'
-        denominator_key = 'denominator'
-        nb_answers = scores.get('nb_answers', 0)
-        nb_questions = scores.get('nb_questions', 0)
-        if nb_answers == nb_questions:
-            # If we don't have the same number of questions
-            # and answers, numerator and denominator are meaningless.
-            denominator = scores.get(denominator_key, 0)
-            if denominator > 0:
-                scores['normalized_score'] = int(
-                    scores[numerator_key] * 100.0 / denominator)
-                if 'improvement_numerator' in scores:
-                    scores['improvement_score'] = (
-                        scores['improvement_numerator'] * 100.0
-                        / denominator)
-                if normalize_to_one:
-                    scores[numerator_key] /= denominator
-                    scores['improvement_numerator'] /= denominator
-                    scores[denominator_key] = 1.0
-            else:
-                scores['normalized_score'] = 0
-        else:
-            scores.pop(numerator_key, None)
-            scores.pop(denominator_key, None)
-
-
-    def populate_rollup(self, rollup_tree, normalize_to_one):
-        """
-        Recursively populate the tree *rollup_tree* with aggregated scores.
-
-        A rollup_tree is recursively defined as a tuple of two dictionnaries.
-        The first dictionnary stores the fields on the node while the second
-        dictionnary contains the leafs keyed by path.
-
-        Example:
-
-            [{
-                "slug": "totals",
-                "title": "Total Score",
-                "tag": ["scorecard"]
-             },
-             {
-                "/boxes-and-enclosures": [{
-                    "path": "/boxes-and-enclosures",
-                    "slug": "sustainability-boxes-and-enclosures",
-                    "title": "Boxes & enclosures",
-                    "tag": "{\"tags\":[\"sustainability\"]}",
-                    "score_weight": 1.0,
-                    "transparent_to_rollover": false
-                },
-                {
-                    "/boxes-and-enclosures/management-basics": [{
-                        "path": "/boxes-and-enclosures/management-basics",
-                        "slug": "management-basics",
-                        "title": "Management",
-                        "tag": "{\"tags\":[\"management\",\"scorecard\"]}",
-                        "score_weight": 1.0,
-                        "transparent_to_rollover": false,
-                        "accounts": {
-                            "6": {
-                                "nb_answers": 0,
-                                "nb_questions": 2,
-                                "created_at": null
-                            },
-                            "7": {
-                                "nb_answers": 2,
-                                "nb_questions": 2,
-                                "created_at": "2017-12-20 18:48:40.666239",
-                                "numerator": 4.0,
-                                "denominator": 10.5,
-                                "improvement_numerator": 1.5,
-                                "improvement_denominator": 4.5
-                            },
-                        }
-                    },
-                    {}
-                    ],
-                    "/boxes-and-enclosures/design": [{
-                        "path": "/boxes-and-enclosures/design",
-                        "slug": "design",
-                        "title": "Design",
-                        "tag": "{\"tags\":[\"scorecard\"]}",
-                        "score_weight": 1.0,
-                        "transparent_to_rollover": false,
-                        "accounts": {
-                            "6": {
-                                "nb_answers": 0,
-                                "nb_questions": 2,
-                                "created_at": null
-                            },
-                            "7": {
-                                "nb_answers": 0,
-                                "nb_questions": 2,
-                                "created_at": null,
-                                "improvement_numerator": 0.0,
-                                "improvement_denominator": 0.0
-                            },
-                        }
-                    },
-                    {}
-                    ],
-                    "/boxes-and-enclosures/production": [{
-                        "path": "/boxes-and-enclosures/production",
-                        "slug": "production",
-                        "title": "Production",
-                        "tag": "{\"tags\":[\"scorecard\"]}",
-                        "score_weight": 1.0,
-                        "transparent_to_rollover": false,
-                        "text": "/envconnect/static/img/production.png"
-                    },
-                    {
-                        "/boxes-and-enclosures/production/energy-efficiency": [{
-                   "path": "/boxes-and-enclosures/production/energy-efficiency",
-                            "slug": "energy-efficiency",
-                            "title": "Energy Efficiency",
-                            "tag": "{\"tags\":[\"system\",\"scorecard\"]}",
-                            "score_weight": 1.0,
-                            "transparent_to_rollover": false,
-                            "accounts": {
-                                "6": {
-                                    "nb_answers": 1,
-                                    "nb_questions": 4,
-                                    "created_at": "2016-05-01 00:36:19.448000"
-                                },
-                                "7": {
-                                    "nb_answers": 0,
-                                    "nb_questions": 4,
-                                    "created_at": null,
-                                    "improvement_numerator": 0.0,
-                                    "improvement_denominator": 0.0
-                                },
-                            }
-                        },
-                        {}
-                        ]
-                    }
-                }]
-             }]
-        """
-        #pylint:disable=too-many-locals
-        numerator_key = 'numerator'
-        denominator_key = 'denominator'
-        values = rollup_tree[0]
-        slug = values.get('slug', None)
-
-        if not 'accounts' in values:
-            values['accounts'] = {}
-        accounts = values['accounts']
-
-        # If the total of the children weights is 1.0, we are dealing
-        # with percentages so we need to normalize all children numerators
-        # and denominators to compute this node score.
-        if len(rollup_tree[1]) > 1:
-            total_score_weight = 0
-            for node in six.itervalues(rollup_tree[1]):
-                score_weight = node[0].get('score_weight', 1.0)
-                total_score_weight += score_weight
-            normalize_children = ((1.0 - 0.01) < total_score_weight
-                and total_score_weight < (1.0 + 0.01))
-        else:
-            normalize_children = False
-
-        for node in six.itervalues(rollup_tree[1]):
-            self.populate_rollup(node, normalize_children) # recursive call
-            score_weight = node[0].get('score_weight', 1.0)
-            for account_id, scores in six.iteritems(
-                    node[0].get('accounts', {})):
-                if not account_id in accounts:
-                    accounts[account_id] = {}
-                agg_scores = accounts[account_id]
-                if not 'nb_answers' in agg_scores:
-                    agg_scores['nb_answers'] = 0
-                if not 'nb_questions' in agg_scores:
-                    agg_scores['nb_questions'] = 0
-
-                if 'created_at' in scores:
-                    if not ('created_at' in agg_scores and isinstance(
-                            agg_scores['created_at'], datetime.datetime)):
-                        agg_scores['created_at'] = scores['created_at']
-                    elif (isinstance(
-                            agg_scores['created_at'], datetime.datetime) and
-                          isinstance(scores['created_at'], datetime.datetime)):
-                        agg_scores['created_at'] = max(
-                            agg_scores['created_at'], scores['created_at'])
-                nb_answers = scores['nb_answers']
-                nb_questions = scores['nb_questions']
-                if slug != 'totals' or nb_answers > 0:
-                    # Aggregation of total scores is different. We only want to
-                    # count scores for self-assessment that matter
-                    # for an organization's industry.
-                    agg_scores['nb_answers'] += nb_answers
-                    agg_scores['nb_questions'] += nb_questions
-                    for key in [numerator_key, denominator_key,
-                                'improvement_numerator']:
-                        agg_scores[key] = agg_scores.get(key, 0) + (
-                            scores.get(key, 0) * score_weight)
-
-        for account_id, scores in six.iteritems(accounts):
-            self._normalize(scores, normalize_to_one=normalize_to_one)
-
->>>>>>> 4f3509b4
-
     def rollup_scores(self, roots=None, root_prefix=None):
         """
         Returns a tree populated with scores per accounts.
@@ -595,11 +220,7 @@
         self.populate_leafs(
             leafs, get_scored_answers(excludes=self._get_filter_out_testing()))
         self._report_queries("leafs populated")
-<<<<<<< HEAD
         populate_rollup(rollup_tree, True)
-=======
-        self.populate_rollup(rollup_tree, True)
->>>>>>> 4f3509b4
         self._report_queries("rollup_tree populated")
         return rollup_tree
 
