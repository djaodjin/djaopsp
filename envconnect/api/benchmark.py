# Copyright (c) 2020, DjaoDjin inc.
# see LICENSE.

# pylint:disable=too-many-lines

from __future__ import absolute_import
from __future__ import unicode_literals

import json, logging, re
from collections import OrderedDict, namedtuple

from dateutil.relativedelta import relativedelta
from deployutils.crypt import JSONEncoder
from deployutils.helpers import datetime_or_now
from django.conf import settings
from django.db import connection
from django.db.models import Q, Count
from django.utils import six
from django.utils.dateparse import parse_datetime
from django.utils.timezone import utc
from pages.mixins import TrailMixin
from pages.models import PageElement
from rest_framework import generics
from rest_framework.response import Response as HttpResponse
from survey.models import  Answer, Campaign, Choice, Metric, Sample, Unit

from .best_practices import ToggleTagContentAPIView
from ..compat import reverse
<<<<<<< HEAD
from ..helpers import get_segments, as_measured_value, get_testing_accounts
from ..mixins import ReportMixin, TransparentCut, ContentCut
=======
from ..helpers import get_segments_from_samples, as_measured_value
from ..mixins import ReportMixin, TransparentCut
>>>>>>> ef292d34
from ..models import (_show_query_and_result, get_score_weight,
    get_scored_answers, get_frozen_scored_answers, get_historical_scores,
    Consumption)
from ..serializers import (BenchmarkSerializer, MetricsSerializer,
    ScoreWeightSerializer, PracticeBenchmarkSerializer, ConsumptionSerializer)
from ..scores import (populate_account, populate_account_na_answers,
    populate_account_planned_improvements, populate_rollup)

LOGGER = logging.getLogger(__name__)


class AssessmentAnswer(object):

    def __init__(self, **kwargs):
        for key, val in six.iteritems(kwargs):
            setattr(self, key, val)

    def __getattr__(self, name):
        return getattr(self.consumption, name)


class PracticeBenchmarkMixin(ReportMixin):
    # Implementation Note: uses BestPracticeMixin in order to display
    # bestpractice info through links in assess and improve pages.

    def _framework_results(self, consumptions):
        if self.survey.slug == 'framework':
            ends_at = self.sample.created_at + relativedelta(months=1)
            last_frozen_assessments = \
                Consumption.objects.get_latest_assessment_by_accounts(
                    self.survey, before=ends_at,
                    excludes=get_testing_accounts())
            results = Answer.objects.filter(
                metric_id=self.default_metric_id,
                sample_id__in=last_frozen_assessments
            ).values('question__path', 'measured').annotate(Count('sample_id'))
            totals = {}
            for row in Answer.objects.filter(
                    metric_id=self.default_metric_id,
                    sample_id__in=last_frozen_assessments
                    ).values('question__path').annotate(Count('sample_id')):
                totals[row['question__path']] = row['sample_id__count']
            choices = {}
            for choice in Choice.objects.filter(
                    unit__metric=self.default_metric_id):
                choices[choice.pk] = choice.text

            for row in results:
                path = row['question__path']
                measured = row['measured']
                count = row['sample_id__count']
                consumption = consumptions.get(path, None)
                if consumption:
                    if not isinstance(consumption.rate, dict):
                        if not isinstance(consumption, AssessmentAnswer):
                            consumptions[path] = AssessmentAnswer(
                                consumption=consumption, rate={})
                            consumption = consumptions[path]
                        else:
                            consumption.rate = {}
                    total = totals.get(path, None)
                    consumption.rate[choices[measured]] = \
                        int(count * 100 // total)

    def decorate_leafs(self, leafs):
        """
        Adds consumptions, implementation rate, number of respondents,
        assessment and improvement answers and opportunity score.

        For each answer the improvement opportunity in the total score is
        case NO / NEEDS_SIGNIFICANT_IMPROVEMENT
          numerator = (3-A) * opportunity + 3 * avg_value / nb_respondents
          denominator = 3 * avg_value / nb_respondents
        case YES / NEEDS_MODERATE_IMPROVEMENT
          numerator = (3-A) * opportunity
          denominator = 0
        """
        #pylint:disable=too-many-locals,too-many-statements
        consumptions = {}
        consumptions_planned = {}
        # The call to `get_expected_opportunities` within `get_scored_answers`
        # will insure all questions for the assessment are picked up, either
        # they have an answer or not.
        # This is done by listing all question in `get_opportunities_sql`
        # and filtering them out through the `survey_enumeratedquestions`
        # table in `get_expected_opportunities`.
        scored_answers = get_scored_answers(
            Consumption.objects.get_active_by_accounts(
                self.survey, excludes=self._get_filter_out_testing()),
            self.default_metric_id,
            includes=self.get_included_samples())

        # We are running the query a second time because we did not populate
        # all Consumption fields through the aggregate.
        with connection.cursor() as cursor:
            cursor.execute(scored_answers, params=None)
            col_headers = cursor.description
            consumption_tuple = namedtuple(
                'ConsumptionTuple', [col[0] for col in col_headers])
            for consumption in cursor.fetchall():
                consumption = consumption_tuple(*consumption)
                if consumption.is_planned:
                    if consumption.answer_id:
                        if self.survey.slug == 'framework':
                            consumptions_planned.update({
                                consumption.path: consumption.implemented})
                        else:
                            # This is part of the plan, we mark it for
                            # the planning page but otherwise don't use values
                            # stored here.
                            consumptions_planned.update({
                                consumption.path: True})
                else:
                    consumptions[consumption.path] = consumption

        # Get reported measures / comments
        for datapoint in Answer.objects.filter(sample=self.sample).exclude(
                    metric__in=Metric.objects.filter(
                    slug__in=Consumption.NOT_MEASUREMENTS_METRICS)
                ).select_related('question').order_by('-metric_id'):
            consumption = consumptions[datapoint.question.path]
            if not hasattr(consumption, 'measures'):
                consumptions[datapoint.question.path] = AssessmentAnswer(
                    consumption=consumption, measures=[])
                consumption = consumptions[datapoint.question.path]
            unit = (datapoint.unit if datapoint.unit else datapoint.metric.unit)
            measured = as_measured_value(datapoint)
            measure = {
                'metric': datapoint.metric,
                'unit': unit,
                'measured': measured,
                'created_at': datapoint.created_at,
#XXX                'collected_by': datapoint.collected_by,
            }
            if datapoint.metric.slug == 'target-baseline':
                measure['text'] = "baseline %s" % str(measured)
            elif datapoint.metric.slug == 'target-by':
                measure['text'] = "by %s" % str(measured)
            elif unit.system in [Unit.SYSTEM_STANDARD, Unit.SYSTEM_IMPERIAL]:
                measure['text'] = "%s %s" % (measured, unit.title)
            consumption.measures += [measure]

        # Find all framework samples / answers for a time period
        self._framework_results(consumptions)

        # Populate leafs and cut nodes with data.
        for path, vals in six.iteritems(leafs):
            # First, let's split the text fields in multiple rows
            # so we can populate the choices.
            if 'text' in vals[0]:
                vals[0]['text'] = vals[0]['text'].splitlines()
            consumption = consumptions.get(path, None)
            if consumption:
                if (path.startswith('/euissca-rfx') and #XXX /rfx hack
                    not consumption.answer_id):
                    answer = Answer.objects.filter(sample=self.sample,
                        metric_id=self.default_metric_id,
                        question__path__endswith=path.split('/')[-1]).first()
                    if answer:
                        answer.pk = None
                        answer.question = Consumption.objects.get(path=path)
                        answer.save()
                        if True:
                            if not hasattr(consumption, 'measures'):
                                consumption = AssessmentAnswer(
                                    consumption=consumption, measures=[])
                            consumption.answer_id = answer.pk
                            consumption.implemented = as_measured_value(answer)
                avg_value = consumption.avg_value
                opportunity = consumption.opportunity
                nb_respondents = consumption.nb_respondents
                if nb_respondents > 0:
                    added = 3 * avg_value / float(nb_respondents)
                else:
                    added = 0
                if 'accounts' not in vals[0]:
                    vals[0]['accounts'] = {}
                if self.account.pk not in vals[0]['accounts']:
                    vals[0]['accounts'][self.account.pk] = {}
                populate_account(vals[0]['accounts'], consumption)
                scores = vals[0]['accounts'][self.account.pk]
                if (consumption.implemented ==
                    Consumption.ASSESSMENT_ANSWERS[Consumption.YES]) or (
                    consumption.implemented ==
                Consumption.ASSESSMENT_ANSWERS[Consumption.NOT_APPLICABLE]):
                    scores.update({
                        'opportunity_numerator': 0,
                        'opportunity_denominator': 0
                    })
                elif (consumption.implemented ==
                      Consumption.ASSESSMENT_ANSWERS[
                          Consumption.NEEDS_SIGNIFICANT_IMPROVEMENT]):
                    scores.update({
                        'opportunity_numerator': opportunity,
                        'opportunity_denominator': 0
                    })
                elif (consumption.implemented ==
                      Consumption.ASSESSMENT_ANSWERS[
                          Consumption.NEEDS_MODERATE_IMPROVEMENT]):
                    scores.update({
                        'opportunity_numerator': 2 * opportunity + added,
                        'opportunity_denominator': added
                    })
                else:
                    # No and not yet answered.
                    scores.update({
                        'opportunity_numerator': 3 * opportunity + added,
                        'opportunity_denominator': added
                    })
                vals[0]['consumption'] \
                    = ConsumptionSerializer(context={
                        'campaign': self.survey,
                        'planned': consumptions_planned.get(path, None)
                    }).to_representation(consumption)
            else:
                # Cut node: loads icon url.
                vals[0]['consumption'] = None
                text = PageElement.objects.filter(
                    slug=vals[0]['slug']).values('text').first()
                if text and text['text']:
                    vals[0].update(text)


class BenchmarkMixin(ReportMixin):

    @property
    def start_at(self):
        if not hasattr(self, '_start_at'):
            self._start_at = self.request.GET.get('start_at', None)
            if self._start_at:
                try:
                    self._start_at = datetime_or_now(self._start_at.strip('"'))
                except ValueError:
                    self._start_at = None
        return self._start_at

    def get_highlighted_practices(self):
        from_root, trail = self.breadcrumbs
        url_prefix = trail[-1][1] if trail else ""

        flt = Q(path__startswith=from_root,
            answer__sample=self.assessment_sample,
            answer__metric_id=self.default_metric_id,
            answer__measured=Consumption.NOT_APPLICABLE)
        if self.improvement_sample:
            flt = flt | Q(path__startswith=from_root,
                answer__sample=self.improvement_sample,
                answer__metric_id=self.default_metric_id,
                answer__measured=Consumption.NEEDS_SIGNIFICANT_IMPROVEMENT)
        highlighted_practices = Consumption.objects.filter(flt).values(
            'path', 'answer__sample_id', 'answer__measured')

        depth = len(from_root.split('/')) + 1
        root = (OrderedDict({}), OrderedDict({}))
        assessment_sample_pk = (
            self.assessment_sample.id if self.assessment_sample else 0)
        improvement_sample_pk = (
            self.improvement_sample.id if self.improvement_sample else 0)
        for practice in highlighted_practices:
            node = self._insert_path(root, practice['path'], depth=depth)
            if (practice['answer__sample_id'] == assessment_sample_pk and
                practice['answer__measured'] == Consumption.NOT_APPLICABLE):
                node[0].update({'not_applicable': True})
            if practice['answer__sample_id'] == improvement_sample_pk:
                node[0].update({'planned': True})

        # Populate environmental metrics answers
        root = self._get_measured_metrics_context(root, from_root)
        root = self._natural_order(root)
        return self.flatten_answers(root, url_prefix)

    def get_context_data(self, **kwargs):
        context = super(BenchmarkMixin, self).get_context_data(**kwargs)
        context.update({
            'highlighted_practices': self.get_highlighted_practices(),
        })
        return context

    def get_drilldown(self, rollup_tree, prefix):
        accounts = None
        node = rollup_tree[1].get(prefix, None)
        if node:
            accounts = rollup_tree[0].get('accounts', OrderedDict({}))
        elif prefix == 'totals' or rollup_tree[0].get('slug', '') == prefix:
            accounts = rollup_tree[0].get('accounts', OrderedDict({}))
        else:
            for node in six.itervalues(rollup_tree[1]):
                accounts = self.get_drilldown(node, prefix)
                if accounts is not None:
                    break
        # Filter out accounts whose score cannot be computed.
        if accounts is not None:
            all_accounts = accounts
            accounts = OrderedDict({})
            for account_id, account_metrics in six.iteritems(all_accounts):
                normalized_score = account_metrics.get('normalized_score', None)
                if normalized_score is not None:
                    accounts[account_id] = account_metrics

        return accounts

    def get_charts(self, rollup_tree, excludes=None):
        charts = []
        icon_tag = rollup_tree[0].get('tag', "")
        if icon_tag and settings.TAG_SCORECARD in icon_tag:
            if not (excludes and rollup_tree[0].get('slug', "") in excludes):
                charts += [rollup_tree[0]]
        for _, icon_tuple in six.iteritems(rollup_tree[1]):
            sub_charts = self.get_charts(icon_tuple, excludes=excludes)
            charts += sub_charts
        return charts


    def create_distributions(self, rollup_tree, view_account=None):
        #pylint:disable=too-many-statements
        """
        Create a tree with distributions of scores from a rollup tree.
        """
        #pylint:disable=too-many-locals
        denominator = None
        highest_normalized_score = 0
        sum_normalized_scores = 0
        nb_normalized_scores = 0
        nb_respondents = 0
        nb_implemeted_respondents = 0
        distribution = None
        for account_id_str, account_metrics in six.iteritems(rollup_tree[0].get(
                'accounts', OrderedDict({}))):
            if account_id_str is None: # XXX why is that?
                continue
            account_id = int(account_id_str)
            is_view_account = (view_account and account_id == view_account)

            if is_view_account:
                rollup_tree[0].update(account_metrics)

            if account_metrics.get('nb_answers', 0):
                nb_respondents += 1

            normalized_score = account_metrics.get('normalized_score', None)
            if normalized_score is None:
                continue

            nb_normalized_scores += 1
            numerator = account_metrics.get('numerator')
            denominator = account_metrics.get('denominator')
            if numerator == denominator:
                nb_implemeted_respondents += 1
            if normalized_score > highest_normalized_score:
                highest_normalized_score = normalized_score
            sum_normalized_scores += normalized_score
            if distribution is None:
                distribution = {
                    'x' : ["0-25%", "25-50%", "50-75%", "75-100%"],
                    'y' : [0 for _ in range(4)],
                    'organization_rate': ""
                }
            if normalized_score < 25:
                distribution['y'][0] += 1
                if is_view_account:
                    distribution['organization_rate'] = distribution['x'][0]
            elif normalized_score < 50:
                distribution['y'][1] += 1
                if is_view_account:
                    distribution['organization_rate'] = distribution['x'][1]
            elif normalized_score < 75:
                distribution['y'][2] += 1
                if is_view_account:
                    distribution['organization_rate'] = distribution['x'][2]
            else:
                assert normalized_score <= 100
                distribution['y'][3] += 1
                if is_view_account:
                    distribution['organization_rate'] = distribution['x'][3]

        for node_metrics in six.itervalues(rollup_tree[1]):
            self.create_distributions(node_metrics, view_account=view_account)

        if distribution is not None:
            if nb_respondents > 0:
                avg_normalized_score = int(
                    sum_normalized_scores / nb_normalized_scores)
                rate = int(100.0
                    * nb_implemeted_respondents / nb_normalized_scores)
            else:
                avg_normalized_score = 0
                rate = 0
            rollup_tree[0].update({
                'nb_respondents': nb_respondents,
                'rate': rate,
                'opportunity': denominator,
                'highest_normalized_score': highest_normalized_score,
                'avg_normalized_score': avg_normalized_score,
                'distribution': distribution
            })
        if 'accounts' in rollup_tree[0]:
            del rollup_tree[0]['accounts']

    # BenchmarkMixin.flatten_distributions
    def flatten_distributions(self, distribution_tree, prefix=None):
        """
        Flatten the tree into a list of charts.
        """
        # XXX Almost identical to get_charts. Can we abstract differences?
        if prefix is None:
            prefix = "/"
        if not prefix.startswith("/"):
            prefix = "/" + prefix
        charts = []
        complete = True
        for key, chart in six.iteritems(distribution_tree[1]):
            if key.startswith(prefix) or prefix.startswith(key):
                leaf_charts, leaf_complete = self.flatten_distributions(
                    chart, prefix=prefix)
                charts += leaf_charts
                complete &= leaf_complete
                charts += [chart[0]]
                if 'distribution' in chart[0]:
                    normalized_score = chart[0].get('normalized_score', None)
                    complete &= (normalized_score is not None)
        return charts, complete

    @staticmethod
    def get_distributions(numerators, denominators, view_sample=None):
        distribution = {
            'x' : ["0-25%", "25-50%", "50-75%", "75-100%"],
            'y' : [0 for _ in range(4)],
            'normalized_score': 0,  # instead of 'ukn.' to avoid js error.
            'organization_rate': ""
        }
        for sample, numerator in six.iteritems(numerators):
            denominator = denominators.get(sample, 0)
            if denominator != 0:
                normalized_score = int(numerator * 100 / denominator)
            else:
                normalized_score = 0
            if sample == view_sample:
                distribution['normalized_score'] = normalized_score
            if normalized_score < 25:
                distribution['y'][0] += 1
                if sample == view_sample:
                    distribution['organization_rate'] = distribution['x'][0]
            elif normalized_score < 50:
                distribution['y'][1] += 1
                if sample == view_sample:
                    distribution['organization_rate'] = distribution['x'][1]
            elif normalized_score < 75:
                distribution['y'][2] += 1
                if sample == view_sample:
                    distribution['organization_rate'] = distribution['x'][2]
            else:
                assert normalized_score <= 100
                distribution['y'][3] += 1
                if sample == view_sample:
                    distribution['organization_rate'] = distribution['x'][3]
        return distribution

    def _get_scored_answers(self, population, metric_id,
                            includes=None, prefix=None):
        if self.is_frozen:
            return get_frozen_scored_answers(population,
                datetime_or_now(self.ends_at), prefix=prefix)
        return get_scored_answers(population, metric_id,
            includes=includes, prefix=prefix)

    @staticmethod
    def _get_na_answers(population, metric_id, includes=None, prefix=None):
        return None

    @staticmethod
    def _get_planned_improvements(population, metric_id,
                                  includes=None, prefix=None):
        return None

    @property
    def requested_accounts_pk(self):
        return []

    @property
    def requested_accounts_pk_as_sql(self):
        if not hasattr(self, '_requested_accounts_pk_as_sql'):
            self._requested_accounts_pk_as_sql = "(%s)" % ','.join(
                [str(pk) for pk in self.requested_accounts_pk])
        return self._requested_accounts_pk_as_sql

    def rollup_scores(self, roots=None, root_prefix=None, force_score=False):
        """
        Returns a tree populated with scores per accounts.

        `force_score` makes sure that we compute an aggregated score when
        a question was added after the sample was frozen.
        """
        self._start_time()
        self._report_queries("at rollup_scores entry point")
        rollup_tree = None
        rollups = self._cut_tree(self.build_content_tree(
            roots, prefix=root_prefix, cut=TransparentCut()),
            cut=TransparentCut())

        # Moves up all industry segments which are under a category
        # (ex: /facilities/janitorial-services).
        # If we donot do that, then assessment score will be incomplete
        # in the dashboard, as the aggregator will wait for other sub-segments
        # in the top level category.
        removes = []
        ups = OrderedDict({})
        for root_path, root in six.iteritems(rollups):
            if not 'pagebreak' in root[0].get('tag', ""):
                removes += [root_path]
                ups.update(root[1])
        for root_path in removes:
            del rollups[root_path]
        rollups.update(ups)

        rollup_tree = (OrderedDict({}), rollups)
        if 'title' not in rollup_tree[0]:
            rollup_tree[0].update({
                'slug': "totals",
                'title': "Total Score",
                'tag': [settings.TAG_SCORECARD]})
        self._report_queries("rollup_tree generated")

        leafs = self.get_leafs(rollup_tree=rollup_tree)
        self._report_queries("leafs loaded")

        population = list(Consumption.objects.get_active_by_accounts(
            self.survey, excludes=self._get_filter_out_testing()))

        includes = list(
            Consumption.objects.get_latest_samples_by_accounts(self.survey))
        framework_metric_id = Metric.objects.get(slug='framework').pk
        framework_includes = list(
            Consumption.objects.get_latest_samples_by_accounts(
                Campaign.objects.get(slug='framework')))

        for prefix, values_tuple in six.iteritems(leafs):
            metric_id = self.default_metric_id
            if prefix.startswith('/framework/'):
                metric_id = framework_metric_id
                accounts = {}
                for sample in framework_includes:
                    accounts.update({sample.account_id: {'nb_questions': 1}})
                if not 'accounts' in values_tuple[0]:
                    values_tuple[0]['accounts'] = {}
                values_tuple[0]['accounts'].update(accounts)

            # 1. Populate scores
            self.populate_leaf(values_tuple[0],
                # `DashboardMixin` overrides _get_scored_answers to get
                # the frozen scores. `population`, `metric_id`, `includes`
                # and `questions` are not used in
                # DashboardMixin._get_scored_answers
                self._get_scored_answers(population, metric_id,
                    includes=includes, prefix=prefix), force_score=force_score)

            # 2. Populate N/A answers
            self.populate_leaf(values_tuple[0],
                self._get_na_answers(population, metric_id,
                    includes=includes, prefix=prefix),
                    populate_account=populate_account_na_answers)

            # 3. Populate planned improvements
            self.populate_leaf(values_tuple[0],
                self._get_planned_improvements(population, metric_id,
                    includes=includes, prefix=prefix),
                    populate_account=populate_account_planned_improvements)

        self._report_queries("leafs populated")


        populate_rollup(rollup_tree, True, force_score=force_score)
        self._report_queries("rollup_tree populated")

        # Adds if the supplier is reporting publicly or not.
        if self.requested_accounts_pk:
            # at least one public report.
            latest_assessments = \
                Consumption.objects.get_latest_samples_by_prefix(
                    before=self.ends_at, prefix="/")

            reporting_publicly = True
            reporting_data = False
            reporting_targets = False
            reporting_employee_count = False
            reporting_revenue_generated = False

            if reporting_publicly:
                reporting_publicly_sql = """
        WITH samples AS (
        %(latest_assessments)s
        )
        SELECT DISTINCT samples.account_id
        FROM survey_answer
        INNER JOIN survey_question
          ON survey_answer.question_id = survey_question.id
        INNER JOIN samples
          ON survey_answer.sample_id = samples.id
        WHERE samples.account_id IN %(accounts)s AND
          survey_answer.measured = %(yes)s AND
          (survey_question.path LIKE '%%report-extern%%' OR
           survey_question.path LIKE '%%publicly-reported%%')
        """ % {
            'latest_assessments': latest_assessments,
            'yes': Consumption.YES,
            'accounts': self.requested_accounts_pk_as_sql
        }
                _show_query_and_result(reporting_publicly_sql)
                with connection.cursor() as cursor:
                    cursor.execute(reporting_publicly_sql, params=None)
                    reporting_publicly = [row[0] for row in cursor]

                # XXX We add `reporting_publicly` no matter whichever segment
                # the boolean comes from.
                for segment in six.itervalues(rollup_tree[1]):
                    for account_pk, account in six.iteritems(
                            segment[0].get('accounts')):
                        if int(account_pk) in reporting_publicly:
                            account.update({'reporting_publicly': True})
                self._report_queries("reporting publicly completed")

            if reporting_data:
                reporting_data_sql = """
        WITH samples AS (
        %(latest_assessments)s
        )
        SELECT samples.account_id,
          survey_answer.measured,
          survey_answer.unit_id,
          survey_metric.slug,
          survey_question.path
        FROM survey_answer
        INNER JOIN survey_question
          ON survey_answer.question_id = survey_question.id
        INNER JOIN samples
          ON survey_answer.sample_id = samples.id
        INNER JOIN survey_metric
          ON survey_answer.metric_id = survey_metric.id
        WHERE samples.account_id IN %(accounts)s AND
          (survey_metric.slug = 'energy-consumed' OR
           survey_metric.slug = 'ghg-emissions-generated' OR
           survey_metric.slug = 'water-consumed' OR
           survey_metric.slug = 'waste-generated') AND
          (survey_question.path LIKE '%%/energy-consumed' OR
           survey_question.path LIKE '%%/ghg-emissions-total-scope-%%-emissions' OR
           survey_question.path LIKE '%%/ghg-emissions-breakdown-of-scope-3-emissions%%' OR
           survey_question.path LIKE '%%/water-total-water-discharged' OR
           survey_question.path LIKE '%%/water-total-water-recycled-and-reused' OR
           survey_question.path LIKE '%%/water-total-water-withdrawn' OR
           survey_question.path LIKE '%%/waste-total-hazardous-waste' OR
           survey_question.path LIKE '%%/waste-total-non-hazardous-waste' OR
           survey_question.path LIKE '%%/waste-total-waste-recycled')
        """ % {
            'latest_assessments': latest_assessments,
            'yes': Consumption.YES,
            'accounts': self.requested_accounts_pk_as_sql
        }
                _show_query_and_result(reporting_data_sql)
                reported = {}
                with connection.cursor() as cursor:
                    cursor.execute(reporting_data_sql, params=None)
                    for row in cursor:
                        account_pk = int(row[0])
                        measured = row[1]
                        unit_id = row[2]
                        metric = row[3]
                        question = row[4]
                        if account_pk not in reported:
                            reported[account_pk] = {}
                        if question.endswith('/energy-consumed'):
                            question = 'Energy'
                        elif re.match(r'/ghg-emissions-', question):
                            question = 'GHG Emissions'
                        elif re.match(r'/water-', question):
                            question = 'Water'
                        elif re.match(r'/waste-', question):
                            question = 'Waste'
                        if not question in reported[account_pk]:
                            reported[account_pk][question] = {}
                        if unit_id:
                            measured = as_measured_value(
                                None, Unit.objects.get(pk=unit_id),
                                measured=measured)
                        reported[account_pk][question][metric] = measured

                # XXX We add `employee_count` no matter whichever segment
                # the metric comes from.
                for segment in six.itervalues(rollup_tree[1]):
                    for account_pk, account in six.iteritems(
                            segment[0].get('accounts')):
                        account_pk = int(account_pk)
                        if account_pk in reported:
                            texts = []
                            for question, values in six.iteritems(
                                    reported[account_pk]):
                                planned = "%s" % str(question)
                                texts += [planned]
                            account.update({'reported': texts})
                self._report_queries("reporting Energy, GHG, Water"\
                    " and Waste measurements completed")

            if reporting_targets:
                reporting_targets_sql = """
        WITH samples AS (
        %(latest_assessments)s
        )
        SELECT samples.account_id,
          survey_answer.measured,
          survey_answer.unit_id,
          survey_metric.slug,
          survey_question.path
        FROM survey_answer
        INNER JOIN survey_question
          ON survey_answer.question_id = survey_question.id
        INNER JOIN samples
          ON survey_answer.sample_id = samples.id
        INNER JOIN survey_metric
          ON survey_answer.metric_id = survey_metric.id
        WHERE samples.account_id IN %(accounts)s AND
          (survey_metric.slug = 'target-reduced' OR
           survey_metric.slug = 'target-by' OR
           survey_metric.slug = 'target-baseline') AND
          (survey_question.path LIKE '%%/energy-target' OR
           survey_question.path LIKE '%%/ghg-emissions-scope-1-emissions-target' OR
           survey_question.path LIKE '%%/water-withdrawn-target' OR
           survey_question.path LIKE '%%/hazardous-waste-target')
        """ % {
            'latest_assessments': latest_assessments,
            'yes': Consumption.YES,
            'accounts': self.requested_accounts_pk_as_sql
        }
                _show_query_and_result(reporting_targets_sql)
                targets = {}
                with connection.cursor() as cursor:
                    cursor.execute(reporting_targets_sql, params=None)
                    for row in cursor:
                        account_pk = int(row[0])
                        measured = row[1]
                        unit_id = row[2]
                        metric = row[3]
                        question = row[4]
                        if account_pk not in targets:
                            targets[account_pk] = {}
                        if question.endswith('/energy-target'):
                            question = 'Energy'
                        elif question.endswith(
                                '/ghg-emissions-scope-1-emissions-target'):
                            question = 'GHG Emissions'
                        elif question.endswith('/water-withdrawn-target'):
                            question = 'Water'
                        elif question.endswith('/hazardous-waste-target'):
                            question = 'Waste'
                        if not question in targets[account_pk]:
                            targets[account_pk][question] = {}
                        if unit_id:
                            measured = as_measured_value(
                                None, Unit.objects.get(pk=unit_id),
                                measured=measured)
                        targets[account_pk][question][metric] = measured

                # XXX We add `employee_count` no matter whichever segment
                # the metric comes from.
                for segment in six.itervalues(rollup_tree[1]):
                    for account_pk, account in six.iteritems(
                            segment[0].get('accounts')):
                        account_pk = int(account_pk)
                        if account_pk in targets:
                            texts = []
                            for question, values in six.iteritems(
                                    targets[account_pk]):
                                planned = "%s: %s by %s on baseline of %s" % (
                                    question, targets[account_pk][question].get(
                                        'target-reduced'),
                                    targets[account_pk][question].get(
                                        'target-by'),
                                    targets[account_pk][question].get(
                                        'target-baseline'))
                                texts += [planned]
                            account.update({'targets': texts})
                self._report_queries("reporting Energy, GHG, Water"\
                    " and Waste targets completed")

            if reporting_employee_count:
                employee_count_sql = """
            WITH samples AS (
            %(latest_assessments)s
            )
            SELECT DISTINCT samples.account_id, survey_answer.measured
            FROM survey_answer
            INNER JOIN samples
              ON survey_answer.sample_id = samples.id
            WHERE samples.account_id IN %(accounts)s AND
              survey_answer.metric_id = (
                  SELECT id FROM survey_metric WHERE slug='%(metric)s');
            """ % {
                'latest_assessments': latest_assessments,
                'metric': 'employee-counted',
                'accounts': self.requested_accounts_pk_as_sql
            }
                _show_query_and_result(employee_count_sql)
                with connection.cursor() as cursor:
                    cursor.execute(employee_count_sql, params=None)
                    employee_counts = dict(cursor)

                # XXX We add `employee_count` no matter whichever segment
                # the metric comes from.
                for segment in six.itervalues(rollup_tree[1]):
                    for account_pk, account in six.iteritems(
                            segment[0].get('accounts')):
                        if int(account_pk) in employee_counts:
                            account.update({
                                'employee_count':
                                    employee_counts[int(account_pk)]
                            })
                self._report_queries("reporting employee count completed")

            if reporting_revenue_generated:
                revenue_generated_sql = """
            WITH samples AS (
            %(latest_assessments)s
            )
            SELECT DISTINCT samples.account_id,
              survey_answer.measured,
              survey_answer.unit_id, survey_unit.system
            FROM survey_answer
            INNER JOIN samples
              ON survey_answer.sample_id = samples.id
            INNER JOIN survey_unit
              ON survey_answer.unit_id = survey_unit.id
            WHERE samples.account_id IN %(accounts)s AND
              survey_answer.metric_id = (
                  SELECT id FROM survey_metric WHERE slug='%(metric)s');
            """ % {
                'latest_assessments': latest_assessments,
                'metric': 'revenue-generated',
                'accounts': self.requested_accounts_pk_as_sql
            }
                _show_query_and_result(revenue_generated_sql)
                revenue_generateds = {}
                with connection.cursor() as cursor:
                    cursor.execute(revenue_generated_sql, params=None)
                    for row in cursor:
                        account_id = int(row[0])
                        measured = row[1]
                        unit_id = row[2]
                        unit_system = row[3]
                        if unit_system not in Unit.NUMERICAL_SYSTEMS:
                            try:
                                choice = Choice.objects.get(
                                    id=measured, unit_id=unit_id)
                                measured = choice.text
                            except Choice.DoesNotExist:
                                pass
                        revenue_generateds[account_id] = measured

                # XXX We add `revenue_generated` no matter whichever segment
                # the metric comes from.
                for segment in six.itervalues(rollup_tree[1]):
                    for account_pk, account in six.iteritems(
                            segment[0].get('accounts')):
                        if int(account_pk) in revenue_generateds:
                            account.update({
                              'revenue_generated':
                                revenue_generateds[int(account_pk)]
                            })
                self._report_queries("reporting revenue completed")

        return rollup_tree


    def get_rollup_at_path_prefix(self, root_prefix, rollup_tree=None):
        """
        Traverse the `rollup_tree` to find and return the node
        matching `root_prefix`.
        """
        if rollup_tree is None:
            rollup_tree = self.rollup_scores()
        if root_prefix in rollup_tree[1]:
            return rollup_tree[1][root_prefix]
        parts = root_prefix.split('/')
        while parts:
            parts.pop()
            from_root = '/'.join(parts)
            if from_root in rollup_tree[1]:
                return self.get_rollup_at_path_prefix(
                    root_prefix, rollup_tree[1][from_root])
        raise KeyError(root_prefix)


class ScorecardQuerySetMixin(BenchmarkMixin):
    """
    Queryset used to create a scorecard
    """
    def get_queryset(self):
        #pylint:disable=too-many-locals
        from_root, trail = self.breadcrumbs
        roots = [trail[-1][0]] if trail else None
        rollup_tree = self.rollup_scores(roots, from_root)
        # XXX `nb_questions` will not be computed correctly if some sections
        #     have not been answered, and as a result `populate_leaf` wasn't
        #     called for that particular section.

        self.create_distributions(rollup_tree,
            view_account=(self.assessment_sample.account.pk
                if self.assessment_sample else None))
        self.decorate_with_breadcrumbs(rollup_tree)
        charts, complete = self.flatten_distributions(rollup_tree,
            prefix=from_root)

        # Done in BenchmarkView through `_build_tree` > `decorate_leafs`.
        # This code is here otherwise the printable scorecard doesn't show
        # icons.
        for chart in charts:
            text = PageElement.objects.filter(
                slug=chart['slug']).values('text').first()
            if text and text['text']:
                chart.update({'icon': text['text']})

        total_score = None
        parts = from_root.split('/')
        if parts:
            slug = parts[-1]
        # When we remove the following 4 lines ...
            for chart in charts:
                if chart['slug'] == slug:
                    total_score = chart.copy()
                    break
        if not total_score:
            total_score = rollup_tree[0]
        if not total_score:
            total_score = OrderedDict({"nb_respondents": "-"})
        total_score.update({"slug": "totals", "title": "Total Score"})
        # ... and the following 2 lines together, pylint does not blow up...
        if not complete and 'normalized_score' in total_score:
            del total_score['normalized_score']
        charts += [total_score]
        return charts


class BenchmarkAPIView(ScorecardQuerySetMixin, generics.GenericAPIView):
    """
    Retrieves a scorecard

    Returns list of *organization*'s scores for all relevant section
    of the best practices based on *path*.

    **Tags**: benchmark

    **Examples

    .. code-block:: http

        GET /api/supplier-1/benchmark/boxes-and-enclosures/energy-efficiency/\
 HTTP/1.1

    responds

    .. code-block:: json

        [{
            "slug":"totals",
            "title":"Total Score",
            "nb_answers": 4,
            "nb_questions": 4,
            "nb_respondents": 2,
            "numerator": 12.0,
            "improvement_numerator": 8.0,
            "denominator": 26.0,
            "normalized_score": 46,
            "improvement_score": 30,
            "score_weight": 1.0,
            "highest_normalized_score": 88,
            "avg_normalized_score": 67,
            "created_at":"2017-08-02T20:18:19.089",
            "distribution": {
                "y": [0, 1, 0, 1],
                "x": ["0-25%", "25-50%", "50-75%", "75-100%"],
                "organization_rate":"25-50%"
            }
         },
         {
            "slug":"energy-efficiency-management-basics",
            "title":"Management",
            "text":"/media/envconnect/management-basics.png",
            "tag":"management",
            "score_weight":1.0
         },
         {
            "slug":"process-heating",
            "title":"Process heating",
            "text":"/media/envconnect/process-heating.png",
            "nb_questions": 4,
            "nb_answers": 4,
            "nb_respondents": 2,
            "numerator": 12.0,
            "improvement_numerator": 8.0,
            "denominator": 26.0,
            "normalized_score": 46,
            "improvement_score": 12,
            "highest_normalized_score": 88,
            "avg_normalized_score": 67,
            "created_at": "2017-08-02T20:18:19.089",
            "distribution": {
                "y": [0, 1, 0, 1],
                "x": [ "0-25%", "25-50%", "50-75%", "75-100%"],
                "organization_rate": "25-50%"
            },
            "score_weight": 1.0
         }]
    """
    http_method_names = ['get']
    serializer_class = BenchmarkSerializer

    def get(self, request, *args, **kwargs): #pylint:disable=unused-argument
        return HttpResponse(self.get_queryset())


class EnableScorecardAPIView(ToggleTagContentAPIView):
    """
    Enable scorecard

    XXX same description/behavior as /api/content/score but writing
    to a bolean value. returns tags.

    **Tags**: benchmark

    **Examples**

    .. code-block:: http

         PUT /api/content/scorecard/enable/water-use/ HTTP/1.1

    responds

    .. code-block:: json

        {
            "tags": "scorecard"
        }
    """
    added_tag = 'scorecard'


class DisableScorecardAPIView(ToggleTagContentAPIView):
    """
    Disable scorecard

    **Tags**: benchmark

    **Examples**

    .. code-block:: http

         PUT /api/content/scorecard/disable/water-use/  HTTP/1.1

    responds

    .. code-block:: json

        {
            "tags": "scorecard"
        }
    """
    removed_tag = 'scorecard'


class ScoreWeightAPIView(TrailMixin, generics.RetrieveUpdateAPIView):
    """
    Retrieve score

    XXX score weight is embed in the PageElement tag. Do we really care
    about the path or just the PageElement.slug? Since we do not have
    aliasing at the node level (only leaf best practices), that seems
    `path` is only used for API consistency.

    **Tags**: benchmark

    **Examples**

    .. code-block:: http

         GET /api/content/editables/score/water-use/ HTTP/1.1

    responds

    .. code-block:: json

        {
            "weight": 2.0
        }
    """
    lookup_field = 'path'
    serializer_class = ScoreWeightSerializer

    def retrieve(self, request, *args, **kwargs):
        trail = self.get_full_element_path(self.kwargs.get('path'))
        return HttpResponse(self.serializer_class().to_representation({
            'weight': get_score_weight(trail[-1].tag)}))

    def update(self, request, *args, **kwargs):#pylint:disable=unused-argument
        partial = kwargs.pop('partial', False)
        serializer = self.serializer_class(data=request.data, partial=partial)
        serializer.is_valid(raise_exception=True)
        self.perform_update(serializer)
        return HttpResponse(serializer.data)

    def perform_update(self, serializer):
        trail = self.get_full_element_path(self.kwargs.get('path'))
        element = trail[-1]
        extra = {}
        try:
            extra = json.loads(element.tag)
        except (TypeError, ValueError):
            pass
        extra.update(serializer.validated_data)
        element.tag = json.dumps(extra, cls=JSONEncoder)
        element.save()


def _populate_account_historical(accounts, agg_score,
                         agg_key='account_id', force_score=False):
    populate_account(
        accounts, agg_score, agg_key=agg_key, force_score=force_score)
    created_at = agg_score.last_activity_at
    if created_at:
        if isinstance(created_at, six.string_types):
            created_at = parse_datetime(created_at)
        if created_at.tzinfo is None:
            created_at = created_at.replace(tzinfo=utc)
    account_id = (created_at if agg_key == 'last_activity_at'
        else getattr(agg_score, agg_key))
    accounts[account_id].update({'sample': agg_score.sample_id})


# XXX ReportMixin because we use populate_leaf
class HistoricalScoreAPIView(ReportMixin, generics.GenericAPIView):
    """
    Retrieves historical scorecards

    Returns list of historical *organization*'s scores for all top level
    icons based on *path*. The output format is compatible
    with `HistoricalScoreChart` (see draw-chart.js).

    **Tags**: benchmark

    **Examples

    .. code-block:: http

        GET /api/supplier-1/benchmark/historical/metal/boxes-and-enclosures\
 HTTP/1.1

    responds

    .. code-block:: json

        {
            "latest": {
                "assessment": "abc123",
                "segments": [
                    [
                     "/construction/",
                     "Construction"
                    ]
                ]
            },
            "results": [
            {
                "key": "May 2018",
                "created_at": "2018-05-28T17:39:59.368272Z",
                "values": [
<<<<<<< HEAD
                    ["Construction", 80, "/app/supplier-1/assess/"\
"ce6dc2c4cf6b40dbacef91fa3e934eed/sample/sustainability-boxes-and-enclosures/"]
=======
                    ["Construction", 80, "/app/supplier-1/assess/ce6dc2c4cf6b40dbacef91fa3e934eed/sample/boxes-and-enclosures/"]
>>>>>>> ef292d34
                ]
            },
            {
                "key": "Dec 2017",
                "created_at": "2017-12-28T17:39:59.368272Z",
                "values": [
<<<<<<< HEAD
                    ["Construction", 80, "/app/supplier-1/assess/"\
"ce6dc2c4cf6b40dbacef91fa3e934eed/sample/sustainability-boxes-and-enclosures/"]
=======
                    ["Construction", 80, "/app/supplier-1/assess/ce6dc2c4cf6b40dbacef91fa3e934eed/sample/boxes-and-enclosures/"]
>>>>>>> ef292d34
                ]
            }
            ]
        }
    """
    serializer_class = MetricsSerializer
    force_score = True

    # HistoricalScoreAPIView.flatten_distributions
    def flatten_distributions(self, rollup_tree, accounts, prefix=None):
        """
        A rollup_tree is keyed best practices and we need a structure
        keyed on historical samples here.
        """
        if prefix is None:
            prefix = "/"
        if not prefix.startswith("/"):
            prefix = "/" + prefix

        node_path = rollup_tree[0].get('path', '')
        node_key = rollup_tree[0].get('title', node_path)
        for account_key, account in six.iteritems(rollup_tree[0].get(
                'accounts', OrderedDict({}))):
            if account_key not in accounts:
                accounts[account_key] = OrderedDict({})
            by_industry = {
                'normalized_score': account.get('normalized_score', 0)
            }
            if 'sample' in account:
                # XXX builds URL to segments.
                last_part = node_path.split('/')[-1]
                url_path = '/%s' % last_part
                by_industry.update({
                    'url': self.request.build_absolute_uri(
                        reverse('assess_organization', args=(
                          self.account.slug, account['sample'], url_path)))
                })
            accounts[account_key].update({node_key: by_industry})

    def get(self, request, *args, **kwargs):
        #pylint:disable=unused-argument,too-many-locals
        self._start_time()
        from_root, trail = self.breadcrumbs
        roots = [trail[-1][0]] if trail else None
        # At this point rollups is a dictionary
        #     {prefix: (node(Dict), children(Dict))}
        # and we want to a rooted tree (node(Dict), children(Dict)).
        by_created_at = OrderedDict({})
        includes = Sample.objects.filter(
            account=self.account, extra__isnull=True, is_frozen=True)
        if includes:
            self._report_queries("at rollup_scores entry point")
            rollups = self._cut_tree(self.build_content_tree(
                roots, prefix=from_root, cut=TransparentCut()),
                cut=TransparentCut())
            for rollup_tree in six.itervalues(rollups):
                self._report_queries("rollup_tree generated")
                leafs = self.get_leafs(rollup_tree=rollup_tree)
                self._report_queries("leafs loaded")
                for prefix, values_tuple in six.iteritems(leafs):
                    self.populate_leaf(values_tuple[0],
                        get_historical_scores(
                            includes=includes,
                            prefix=prefix),
                        populate_account=_populate_account_historical,
                        agg_key='last_activity_at',
                        force_score=self.force_score)
                                          # Relies on `get_historical_scores()`
                                          # to use `Sample.created_at`
                self._report_queries("leafs populated")

                populate_rollup(rollup_tree, True, force_score=self.force_score)
                self._report_queries("rollup_tree populated")

                # We populated the historical scores per section.
                # Now we need to transpose them by sample_id.
                accounts = OrderedDict({})
                self.flatten_distributions(
                    rollup_tree, accounts, prefix=from_root)
                for account_key in accounts:
                    account = accounts[account_key]
                    values = []
                    for segment_title, scores in six.iteritems(account):
                        if account_key not in by_created_at:
                            by_created_at[account_key] = []
                        by_created_at[account_key] += [(segment_title,
                            scores['normalized_score'], scores['url'])]

        results = []
        for created_at, values in six.iteritems(by_created_at):
            results += [{
                "key": created_at.strftime("%b %Y"),
                "values": values,
                "created_at": created_at
            }]
        results.sort(key=lambda sample: sample['created_at'], reverse=True)
        resp_data = {"results": results}
        if self.assessment_sample:
            resp_data.update({
                "latest": {
                    "assessment": str(self.assessment_sample),
                    "segments": get_segments_from_samples(
                        [self.assessment_sample.id])
                }
            })
        return HttpResponse(resp_data)


class PracticeBenchmarkAPIView(PracticeBenchmarkMixin, generics.ListAPIView):
    """
    Lists of practices with implementation rate and opportunity score.

    **Tags**: survey

    **Examples

    .. code-block:: http

        GET /api/supplier-1/benchmark/f1e2e916eb494b90f9ff0a36982342/\
details/boxes-and-enclosures HTTP/1.1

    responds

    .. code-block:: json

        {
          "count": 3,
          "next": null,
          "previous": null,
          "results": [
            {
              "path": null,
              "title": "Boxes & enclosures",
              "indent": 0
            },
            {
              "path": null,
              "title": "Governance & management",
              "indent": 1
            },
            {
              "path": "/metal/boxes-and-enclosures/governance-management/"\
"assessment/the-assessment-process-is-rigorous",
              "title": "The assessment process is rigorous and thorough*",
              "indent": 2,
              "nb_respondents": 15,
              "rate": 50,
              "opportunity": 4.5
            }
          ]
        }
    """
    serializer_class = PracticeBenchmarkSerializer

    def get_queryset(self):
        """
        Returns a list of heading and best practices
        """
        search_query = self.request.query_params.get('q')
        query_filter = Q(tag__contains='industry')
        if search_query:
            query_filter = query_filter & Q(tag__contains=search_query)
        trail = self.get_full_element_path(self.kwargs.get('path'))
        full_path = '/%s' % '/'.join([element.slug for element in trail])
        if trail:
            prefix = '/%s' % '/'.join([element.slug for element in trail[:-1]])
            roots = [trail[-1]]
        else:
            prefix = ''
            roots = PageElement.objects.get_roots().filter(
                query_filter).order_by('title')

        menus = []
        cut = ContentCut(depth=2)

#        rollup_trees
        for root in roots:
            if not prefix and not cut.enter(root.tag):
                menus += [{
                    'title': root.title,
                    'path': '%s/%s' % (prefix, root.slug),
                    'indent': 0
                }]
            else:
                rollup_tree = self._build_tree(root, full_path, cut=cut)
                menus += self.flatten({prefix: rollup_tree})
        return menus

    def flatten(self, rollup_trees, depth=0):
        results = []
        for _, values in six.iteritems(rollup_trees):
            elem, nodes = values
            content = {
                'title': elem['title'],
                'path': None if nodes else elem['path'],
                'indent': depth
            }
            if 'consumption' in elem and elem['consumption']:
                content.update({
                    'nb_respondents':
                        elem['consumption'].get('nb_respondents', 0),
                    'rate':
                        elem['consumption'].get('rate', 0),
                    'opportunity':
                        elem['consumption'].get('opportunity', 0),
                })
            results += [content]
            results += self.flatten(nodes, depth=depth + 1)
        return results<|MERGE_RESOLUTION|>--- conflicted
+++ resolved
@@ -26,13 +26,9 @@
 
 from .best_practices import ToggleTagContentAPIView
 from ..compat import reverse
-<<<<<<< HEAD
-from ..helpers import get_segments, as_measured_value, get_testing_accounts
+from ..helpers import (get_segments_from_samples, as_measured_value,
+    get_testing_accounts)
 from ..mixins import ReportMixin, TransparentCut, ContentCut
-=======
-from ..helpers import get_segments_from_samples, as_measured_value
-from ..mixins import ReportMixin, TransparentCut
->>>>>>> ef292d34
 from ..models import (_show_query_and_result, get_score_weight,
     get_scored_answers, get_frozen_scored_answers, get_historical_scores,
     Consumption)
@@ -1203,24 +1199,16 @@
                 "key": "May 2018",
                 "created_at": "2018-05-28T17:39:59.368272Z",
                 "values": [
-<<<<<<< HEAD
                     ["Construction", 80, "/app/supplier-1/assess/"\
-"ce6dc2c4cf6b40dbacef91fa3e934eed/sample/sustainability-boxes-and-enclosures/"]
-=======
-                    ["Construction", 80, "/app/supplier-1/assess/ce6dc2c4cf6b40dbacef91fa3e934eed/sample/boxes-and-enclosures/"]
->>>>>>> ef292d34
+"ce6dc2c4cf6b40dbacef91fa3e934eed/sample/boxes-and-enclosures/"]
                 ]
             },
             {
                 "key": "Dec 2017",
                 "created_at": "2017-12-28T17:39:59.368272Z",
                 "values": [
-<<<<<<< HEAD
                     ["Construction", 80, "/app/supplier-1/assess/"\
-"ce6dc2c4cf6b40dbacef91fa3e934eed/sample/sustainability-boxes-and-enclosures/"]
-=======
-                    ["Construction", 80, "/app/supplier-1/assess/ce6dc2c4cf6b40dbacef91fa3e934eed/sample/boxes-and-enclosures/"]
->>>>>>> ef292d34
+"ce6dc2c4cf6b40dbacef91fa3e934eed/sample/boxes-and-enclosures/"]
                 ]
             }
             ]
