# Copyright (c) 2020, DjaoDjin inc.
# see LICENSE.

import logging
from collections import namedtuple

from django.db import connection, transaction
from rest_framework import response as http
from rest_framework.status import HTTP_200_OK, HTTP_204_NO_CONTENT
from survey.api.sample import (AnswerAPIView, SampleAPIView,
    SampleAnswersAPIView, SampleResetAPIView)
from survey.api.serializers import AnswerSerializer
from survey.models import Answer, EnumeratedQuestions
from survey.utils import get_question_model

from ..mixins import ExcludeDemoSample, ReportMixin
from ..models import Consumption, get_scored_answers
from ..scores import freeze_scores
from ..serializers import AnswerUpdateSerializer


LOGGER = logging.getLogger(__name__)


class AssessmentAnswerAPIView(ExcludeDemoSample, AnswerAPIView):
    """
    Answers about the implementation of a best practice.

    **Tags**: survey

    **Examples

    .. code-block:: http

        POST /api/energy-utility/sample/724bf9648af6420ba79c8a37f962e97e/3/ \
          HTTP/1.1

    .. code-block:: json

        {}

    responds

    .. code-block:: json

        {}
    """
    serializer_class = AnswerSerializer # otherwise API doc is not generated.

    def get_queryset(self):
        # XXX Same as AnswerAPIView but filters only the `default_metric`
        return super(AssessmentAnswerAPIView, self).get_queryset().filter(
            metric=self.question.default_metric)

    def get_http_response(self, serializer,
                     status=HTTP_200_OK, headers=None, first_answer=False):
        #pylint:disable=protected-access,arguments-differ
        scored_answers = get_scored_answers(
            Consumption.objects.get_active_by_accounts(
                self.sample.survey, excludes=self._get_filter_out_testing()),
            self.question.default_metric_id,
            includes=(self.sample,),
            questions=(self.question.pk,))
        with connection.cursor() as cursor:
            cursor.execute(scored_answers, params=None)
            col_headers = cursor.description
            decorated_answer_tuple = namedtuple('DecoratedAnswerTuple',
                [col[0] for col in col_headers])
            decorated_answer = decorated_answer_tuple(*cursor.fetchone())
        data = AnswerUpdateSerializer(context={
            'campaign': self.sample.survey,
            'required': EnumeratedQuestions.objects.filter(
                campaign=self.sample.survey,
                question_id=self.question.pk).first().required
        }).to_representation({
            'consumption':decorated_answer,
            'first': first_answer
        })
        return http.Response(data, status=status, headers=headers)


class AssessmentAPIView(ReportMixin, SampleAPIView):
    """
    Retrieve a subset of datapoints for a sample

    Providing {sample} is a set of datapoints for {interviewee}, returns
    a subset of datapoints whose question starts with a {path} prefix.

    **Tags**: survey

    **Examples**

    .. code-block:: http

         GET /api/steve-shop/sample/0123456789abcdef/ HTTP/1.1

    responds

    .. code-block:: json

        {
            "slug": "0123456789abcdef",
            "account": "steve-shop",
            "created_at": "2020-01-01T00:00:00Z",
            "is_frozen": true,
            "campaign": null,
            "time_spent": null,
        }
    """
    account_url_kwarg = 'interviewee'

<<<<<<< HEAD
    def delete(self, request, *args, **kwargs):
        """
        Reset a subset of datapoints for a sample

        Resets all answers whose question's path starts with a specified prefix.

        **Examples

        .. code-block:: http

            DELETE /api/steve-shop/sample/0123456789abcdef/water-use/ HTTP/1.1
        """
        return self.destroy(request, *args, **kwargs)

=======
>>>>>>> b3d9a501
    def update(self, request, *args, **kwargs):
        #pylint:disable=unused-argument
        # We donot call super() because the up-to-date assessment should
        # never be frozen.
        partial = kwargs.pop('partial', False)
        instance = self.get_object()
        serializer = self.get_serializer(instance,
            data=request.data, partial=partial)
        serializer.is_valid(raise_exception=True)
        with transaction.atomic():
            freeze_scores(self.sample,
                includes=self.get_included_samples(),
                excludes=self._get_filter_out_testing(),
                collected_by=self.request.user,
                segment_path=self.kwargs.get('path'))
        return http.Response(serializer.data)


class AssessmentAnswersAPIView(ReportMixin, SampleAnswersAPIView):
    """
    Retrieves measurements or comment to an answer

    **Tags**: survey

    **Examples

    .. code-block:: http

        GET /api/energy-utility/sample/724bf9648af6420ba79c8a37f962e97e/\
3/measures/ HTTP/1.1

    .. code-block:: json

        {}

    responds

    .. code-block:: json

        {}
    """
    account_url_kwarg = 'interviewee'
#    serializer_class = AnswerUpdateSerializer

    def post(self, request, *args, **kwargs):
        """
        Adds a measurement or comment to an answer

        **Tags**: survey

        **Examples

        .. code-block:: http

            POST /api/energy-utility/sample/724bf9648af6420ba79c8a37f962e97e/\
    answers/water-use/target HTTP/1.1

        .. code-block:: json

            {}

        responds

        .. code-block:: json

            {}
        """
        return super(AssessmentAnswersAPIView, self).post(
            request, *args, **kwargs)

    def get_http_response(self, results,
                     status=HTTP_200_OK, headers=None, first_answer=False):

        result = None
        for answer in results:
            if answer.metric_id == answer.question.default_metric_id:
                result = answer
                break
        default_metric_id = answer.question.default_metric_id
        question_pk = answer.question.pk
        questions_pk = (question_pk,)

        #pylint:disable=protected-access,arguments-differ
        planned = None
        implemented = None
        scored_answers = get_scored_answers(
            Consumption.objects.get_active_by_accounts(
                self.sample.survey,
                excludes=self._get_filter_out_testing()),
            default_metric_id,
            includes=(self.sample,),
            questions=questions_pk)
        with connection.cursor() as cursor:
            cursor.execute(scored_answers, params=None)
            col_headers = cursor.description
            decorated_answer_tuple = namedtuple('DecoratedAnswerTuple',
                [col[0] for col in col_headers])
            decorated_answer = decorated_answer_tuple(*cursor.fetchone())
            if decorated_answer.is_planned:
                planned = decorated_answer.is_planned
            else:
                implemented = decorated_answer.implemented

        required = (result.metric_id == result.question.default_metric_id
            and EnumeratedQuestions.objects.filter(
                campaign=self.sample.survey,
                question_id=result.question).first().required)

        setattr(result.question, 'metric',
                str(result.question.default_metric))
        setattr(result.question, 'nb_respondents',
                decorated_answer.nb_respondents)
        setattr(result.question, 'required', required)
        setattr(result.question, 'rank', decorated_answer.rank)
        setattr(result.question, 'rate', decorated_answer.rate)
        setattr(result.question, 'opportunity', decorated_answer.opportunity)

        setattr(result.question, 'implemented', implemented)
        setattr(result.question, 'planned', planned)

        self._expand_choices([result])
        result.first = first_answer
        data = AnswerUpdateSerializer(context={
            'campaign': self.sample.survey,
        }).to_representation(result)
        return http.Response(data, status=status, headers=headers)


class AssessmentResetAPIView(ReportMixin, SampleResetAPIView):

    def post(self, request, *args, **kwargs):
        """
        Reset a subset of datapoints for a sample

        Resets all answers whose question's path starts with a specified prefix.

        **Examples

        .. code-block:: http

            POST /api/steve-shop/sample/0123456789abcdef/reset/water-use/ HTTP/1.1
        """
        return self.destroy(request, *args, **kwargs)

    def destroy(self, request, *args, **kwargs):
        prefix = kwargs.get('path', '')
        if prefix:
            queryset = Answer.objects.filter(
                sample=self.sample,
                question__path__startswith=prefix)
            queryset.delete()
            _, trail = self.breadcrumbs
            segment = trail[0][1] if trail else None
            if segment:
                nb_questions = Consumption.objects.filter(
                    path__startswith=segment).count()
                nb_answers = Answer.objects.filter(sample=self.sample,
                    question__path__startswith=segment).count()
                data = {'nb_answers': nb_answers, 'nb_questions': nb_questions}
                return http.Response(data, status=HTTP_200_OK)
            return http.Response(data, status=HTTP_204_NO_CONTENT)
        return super(AssessmentResetAPIView, self).destroy(
            request, *args, **kwargs)<|MERGE_RESOLUTION|>--- conflicted
+++ resolved
@@ -109,7 +109,6 @@
     """
     account_url_kwarg = 'interviewee'
 
-<<<<<<< HEAD
     def delete(self, request, *args, **kwargs):
         """
         Reset a subset of datapoints for a sample
@@ -124,8 +123,6 @@
         """
         return self.destroy(request, *args, **kwargs)
 
-=======
->>>>>>> b3d9a501
     def update(self, request, *args, **kwargs):
         #pylint:disable=unused-argument
         # We donot call super() because the up-to-date assessment should
