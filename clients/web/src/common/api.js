--- conflicted
+++ resolved
@@ -9,13 +9,8 @@
 import { getShareEntryList } from './ShareEntry'
 import { VALID_ASSESSMENT_STEPS } from '../config/app'
 
-<<<<<<< HEAD
 const API_BASE_URL =
   process.env.VUE_APP_API_BASE_URL || `${process.env.BASE_URL}api`
-=======
-const API_HOST = process.env.VUE_APP_API_HOST || ''
-const API_BASE_URL = `${API_HOST}/envconnect/api`
->>>>>>> 8a7131e7
 
 class APIError extends Error {
   constructor(message) {
