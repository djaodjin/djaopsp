const HtmlWebpackPlugin = require('html-webpack-plugin')
const assetsDir = 'static/cache'

module.exports = {
  outputDir: '../../htdocs',
<<<<<<< HEAD
  assetsDir: 'static/cache',
=======
  assetsDir: assetsDir,
>>>>>>> 4b58dca0
  publicPath: '/envconnect',
  configureWebpack: {
    plugins: [
      new HtmlWebpackPlugin({
        inject: false,
        minify: false,
        filename: '../envconnect/templates/cache/envconnect/base.html',
        template: '../../envconnect/templates/envconnect/base.html',
      }),
    ],
  },

  transpileDependencies: ['vuetify'],

  pluginOptions: {
    i18n: {
      locale: 'en',
      fallbackLocale: 'es',
      localeDir: 'locales',
      enableInSFC: false,
    },
  },

<<<<<<< HEAD
  // Fix: https://github.com/vuejs/vue-cli/issues/1132
  chainWebpack: (config) => {
    if (process.env.NODE_ENV === 'development') {
      config.output.filename('[name].[hash].js').end()
    }
  },
=======
  /*
  // If we use a fix derived from https://github.com/vuejs/vue-cli/issues/1132
  // we fill the assets cache very quickly because we must run
  // `build --no-clean` to aggregate assets in the htdocs directory.
  chainWebpack: (config) => {
      config.output.filename(assetsDir + '/[name].[hash].js')
  },
  */
>>>>>>> 4b58dca0
}<|MERGE_RESOLUTION|>--- conflicted
+++ resolved
@@ -3,11 +3,7 @@
 
 module.exports = {
   outputDir: '../../htdocs',
-<<<<<<< HEAD
-  assetsDir: 'static/cache',
-=======
   assetsDir: assetsDir,
->>>>>>> 4b58dca0
   publicPath: '/envconnect',
   configureWebpack: {
     plugins: [
@@ -31,14 +27,6 @@
     },
   },
 
-<<<<<<< HEAD
-  // Fix: https://github.com/vuejs/vue-cli/issues/1132
-  chainWebpack: (config) => {
-    if (process.env.NODE_ENV === 'development') {
-      config.output.filename('[name].[hash].js').end()
-    }
-  },
-=======
   /*
   // If we use a fix derived from https://github.com/vuejs/vue-cli/issues/1132
   // we fill the assets cache very quickly because we must run
@@ -47,5 +35,4 @@
       config.output.filename(assetsDir + '/[name].[hash].js')
   },
   */
->>>>>>> 4b58dca0
 }