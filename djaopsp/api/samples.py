--- conflicted
+++ resolved
@@ -557,10 +557,7 @@
             self.units = {}
 
         normalized_score = data[0].get('normalized_score') if data else None
-<<<<<<< HEAD
-
-=======
->>>>>>> 36370f7f
+
         verified_sample = VerifiedSample.objects.filter(
             sample=self.sample).first()
 
