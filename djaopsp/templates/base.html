<!DOCTYPE html>
<html class="no-js" lang="en">
<head>
    <meta charset="utf-8">
    <meta http-equiv="X-UA-Compatible" content="IE=edge,chrome=1">
    <meta name="viewport" content="width=device-width, initial-scale=1.0">
    <meta name="author" content="DjaoDjin inc.">
    <meta name="copyright" content="Copyright (c) 2024 DjaoDjin inc.">
    <link rel="icon" href="{{'/favicon.ico'|site_url}}" type="image/x-icon">
    <meta property="og:site_name" content="{% if request and request.site %}{{request.site.printable_name}}{% else %}Practices Sharing Platform{% endif %}" />
    <meta property="og:type" content="website" />
    {% block localheadermeta %}
    <title>{% if request and request.site %}{{request.site.printable_name}}{% else %}{% trans %}Practices Sharing Platform{% endtrans %}{% endif %}</title>
    <meta property="og:image" content="{{request|site_url}}/static/img/og-image.png" />
    {% endblock %}
    <link rel="stylesheet" media="screen, print" href="{{'/static/cache/app.css'|asset}}" />
    <style media="screen">
      [v\:cloak], [v-cloak], [data-v-cloak], [x-v-cloak], .v-cloak, .x-v-cloak {
        display: none !important;
      }
      /* Override Bootstrap 4 styling on Django Debug Toolbar */
      #djDebug[hidden], #djDebug [hidden] {
        display: block !important;
      }
      #djDebug [hidden][style='display: none;'] {
        display: none !important;
      }
    </style>
    <link href="//fonts.googleapis.com/css?family=Open+Sans" rel="stylesheet" type="text/css">
    {% block localheader %}{% endblock %}
</head>
<body{% block body_classes %}{% endblock %}>
  {% block body_top_template %}{% endblock %}
  <div id="wrap">
    <div id="main">
      <div class="dashboard-container">
        <div class="{% block dashboard_inner_container_classes %}{% endblock %}">
          {% block dashboard_nav %}
            <div class="d-print-none dashboard-nav nav-main-frnt">
              <div class="dashboard-nav-inner-container">
                <div class="dashboard-nav-main dashboard-nav-color-theme">
                  <div>
                    <header>
                      <nav class="navbar{% block _navbar_extra_classes %} navbar-light{% endblock %}">
                        <div class="navbar-header">
                          {% include "_navbarbrand.html" %}
                        </div>
                      </nav>
                    </header>
                    <div class="dashboard-nav-menu">
                      {% block sidebar %}
                        <hr />
                        <ul class="nav flex-column d-md-none">
                          {% include "_generic_navbar.html" %}
                        </ul>
                      {% endblock %}
                    </div>
                  </div>

                  <!-- Start Dashboard Footer -->
                  {% block dashboard_footer %}
                  <div class="dashboard-nav-footer dashboard-nav-color-theme">
                    <div class="footer-links">
                      <a href="https://github.com/djaodjin/" target="_blank"><i class="fa fa-github fa-sm pe-2"></i></a>
                      <a href="https://www.linkedin.com/company/djaodjin/" target="_blank" rel="publisher"><i class="fa fa-linkedin fa-sm"></i></a>
                    </div>

                    <div>
                      {% trans %}Powered by &copy; 2024 DjaoDjin. All rights reserved.{% endtrans %} <a href="/legal/" target="_blank">{% trans %}Legal{% endtrans %}</a>.
                    </div>
                  </div>
                  {% endblock %}
                  <!-- End Dashboard Footer -->

                </div>
              </div><!-- /.dashboard-nav-inner-container -->
            </div>
          {% endblock %}

          <div class="dashboard-content">
            <div class="d-print-none fullviewport">
              <header>
                <nav class="navbar navbar-expand-md navbar-dark border-bottom{% block navbar_extra_classes %}{% endblock %}">
                  <div class="container-fluid">
                    <a href="" class="sidebar-toggle d-inline-block d-sm-none position-relative">
                      <div class="bar1 closed"></div>
                      <div class="bar2 closed"></div>
                      <div class="bar3 closed"></div>
                    </a>

<<<<<<< HEAD
                  {% block content_navbarbrand %}
                    <div class="navbar-brand-container">
                      {% include "_navbarbrand.html" %}
                    </div>
                  {% endblock %}

                  {% block header_navbar_large %}
                    <div class="navbar-collapse collapse navbar-right">
                      <ul class="nav navbar-nav ml-auto mt-lg-0">
                        {% include "_generic_navbar.html" %}
                      </ul>
                    </div>
                    <ul class="nav navbar-nav ml-auto mt-lg-0 header-menubar">
=======
                    {% block content_navbarbrand %}
                    <div class="navbar-brand-container">
                      {% include "_navbarbrand.html" %}
                    </div>
                    {% endblock %}

                    {% block header_navbar_large %}
                    <div class="navbar-collapse collapse justify-content-end">
                      <ul class="nav navbar-nav ms-auto mt-lg-0">
                        {% include "_generic_navbar.html" %}
                      </ul>
                    </div>
                    <ul class="nav navbar-nav ms-auto mt-lg-0 header-menubar">
>>>>>>> cc107150
                      {# The content here will be replaced by _menubar.html #}
                      <li class="nav-item">
                        {% if request and request|is_authenticated %}
                        <a class="nav-link">{{request.user.username}}</a>
                        {% else %}
                        <a id="login" class="nav-link btn btn-primary text-white mx-2" href="{{'/login/'|site_url}}">Sign In</a>
                        {% endif %}
                      </li>
                      {# end of replaced by _menubar.html #}
                    </ul>
<<<<<<< HEAD
                  {% endblock %}
=======
                    {% endblock %}
                  </div>
>>>>>>> cc107150
                </nav>
              </header>
              {% block fullviewport %}
              {% endblock %}
            </div><!-- /.fullviewport -->
            <div{% block content_area_classes %} class="content-area-container"{% endblock %}>
              <div id="messages">
                <div id="messages-content">
                  {% if request %}
                    {% for message in request|messages %}
<<<<<<< HEAD
                      <div class="alert{% if message.tags %} alert-{{message.tags}}{% endif %}">
                        <button type="button" class="close" data-dismiss="alert">&times;</button>
                        {% if 'safe' in message.tags %}
                          <div>{{message|safe}}</div>
                        {% else %}
                          <div>{{message}}</div>
                        {% endif %}
                      </div>
=======
                    <div class="alert alert-dismissible fade show{% if message.tags %} alert-{{message.tags}}{% endif %}">
                      {% if 'safe' in message.tags %}
                      <div>{{message|safe}}</div>
                      {% else %}
                      <div>{{message}}</div>
                      {% endif %}
                      <button type="button" class="btn-close" data-bs-dismiss="alert" aria-label="Close"></button>
                    </div>
>>>>>>> cc107150
                    {% endfor %}
                  {% endif %}
                  {% if form %}
                    {% for message in form|messages %}
<<<<<<< HEAD
                      <div class="alert alert-danger">
                        <button type="button" class="close" data-dismiss="alert">&times;</button>
                        <div>{{message}}</div>
                      </div>
=======
                    <div class="alert alert-dismissible fade show alert-danger">
                      <div>{{message}}</div>
                      <button type="button" class="btn-close" data-bs-dismiss="alert" aria-label="Close"></button>
                    </div>
>>>>>>> cc107150
                    {% endfor %}
                  {% endif %}
                  <script type="text/javascript">
                    var _showErrorMessagesProviderNotified = "{% trans %}We have been notified and have started on fixing the error. We apologize for the inconvenience.{% endtrans %}";
                  </script>
                </div>
              </div>
              {% block content %}
              {% endblock %}
            </div>
          </div><!-- /.dashboard-content -->
        </div><!-- /.dashboard-inner-container -->
      </div><!-- /.dashboard-container -->
    </div><!-- /#main -->
  </div><!-- /.wrap -->

  <!-- Start Main Footer -->
  {% block footer %}
<<<<<<< HEAD
    <footer class="d-print-none footer text-center w-100 d-flex align-items-center justify-content-center">

      {% block localfooter %}
      {% endblock %}
=======
  <footer class="footer text-center w-100">
    {% block localfooter %}
    {% endblock %}
    <div class="d-print-none mt-2">
      <a class="pe-2" href="https://github.com/djaodjin/" target="_blank"><i class="fa fa-github fa-sm"></i></a>
      <a class="pe-2" href="https://www.linkedin.com/company/djaodjin/" target="_blank" rel="publisher"><i class="fa fa-linkedin fa-sm"></i></a>
      &dash;
      <a  class="ps-2" href="/legal/">{% trans %}Legal{% endtrans %}</a>
    </div>
    <div class="mb-2">
      {% trans %}Powered by &copy; 2023 DjaoDjin. All rights reserved.{% endtrans %} <span class="d-none d-print-inline-block">&dash; <a href="{{''|site_url}}">{{''|site_url}}</a></span>
    </div>
>>>>>>> cc107150

      <div class="copyr">
        <div class="my-2">
          <a href="{{'/legal/'|site_url}}" target="_blank">{% trans %}Legal{% endtrans %}</a>
          | <a href="{{'/contact/'|site_url}}" target="_blank">{% trans %}Contact{% endtrans %}</a>
        </div>
        <div class="my-2">
          <a href="https://github.com/djaodjin/" target="_blank"><i class="fa fa-github fa-sm pr-1"></i></a>
          <a href="https://www.linkedin.com/company/djaodjin/" target="_blank" rel="publisher"><i class="fa fa-linkedin fa-sm pl-1"></i></a>
        </div>
        <div class="my-2">
          {% trans %}Powered by DjaoDjin. &copy; 2024 All rights reserved.{% endtrans %}
        </div>
      </div>
    </footer>
  {% endblock footer %}
  <!-- End Main Footer -->

{% block _bodyscripts %}
<script type="text/javascript" src="{{'/static/vendor/jquery.js'|asset}}"></script>
<script type="text/javascript" src="{{'/static/vendor/popper.min.js'|asset}}"></script>
<script type="text/javascript" src="{{'/static/vendor/bootstrap.js'|asset}}"></script>
<script type="text/javascript" src="{{'/static/vendor/djaodjin-menubar.js'|asset}}"></script>
<script type="text/javascript" src="{{'/static/vendor/djaodjin-dashboard.js'|asset}}"></script>
{% block bodyscripts %}
{% endblock %}
{% endblock %}
</body>
</html><|MERGE_RESOLUTION|>--- conflicted
+++ resolved
@@ -88,21 +88,6 @@
                       <div class="bar3 closed"></div>
                     </a>
 
-<<<<<<< HEAD
-                  {% block content_navbarbrand %}
-                    <div class="navbar-brand-container">
-                      {% include "_navbarbrand.html" %}
-                    </div>
-                  {% endblock %}
-
-                  {% block header_navbar_large %}
-                    <div class="navbar-collapse collapse navbar-right">
-                      <ul class="nav navbar-nav ml-auto mt-lg-0">
-                        {% include "_generic_navbar.html" %}
-                      </ul>
-                    </div>
-                    <ul class="nav navbar-nav ml-auto mt-lg-0 header-menubar">
-=======
                     {% block content_navbarbrand %}
                     <div class="navbar-brand-container">
                       {% include "_navbarbrand.html" %}
@@ -110,13 +95,12 @@
                     {% endblock %}
 
                     {% block header_navbar_large %}
-                    <div class="navbar-collapse collapse justify-content-end">
-                      <ul class="nav navbar-nav ms-auto mt-lg-0">
+                    <div class="navbar-collapse collapse navbar-right justify-content-end">
+                      <ul class="nav navbar-nav ms-auto mt-lg-0 ml-auto">
                         {% include "_generic_navbar.html" %}
                       </ul>
                     </div>
-                    <ul class="nav navbar-nav ms-auto mt-lg-0 header-menubar">
->>>>>>> cc107150
+                    <ul class="nav navbar-nav ms-auto mt-lg-0 header-menubar ml-auto">
                       {# The content here will be replaced by _menubar.html #}
                       <li class="nav-item">
                         {% if request and request|is_authenticated %}
@@ -127,12 +111,8 @@
                       </li>
                       {# end of replaced by _menubar.html #}
                     </ul>
-<<<<<<< HEAD
-                  {% endblock %}
-=======
                     {% endblock %}
                   </div>
->>>>>>> cc107150
                 </nav>
               </header>
               {% block fullviewport %}
@@ -143,40 +123,22 @@
                 <div id="messages-content">
                   {% if request %}
                     {% for message in request|messages %}
-<<<<<<< HEAD
-                      <div class="alert{% if message.tags %} alert-{{message.tags}}{% endif %}">
-                        <button type="button" class="close" data-dismiss="alert">&times;</button>
-                        {% if 'safe' in message.tags %}
-                          <div>{{message|safe}}</div>
-                        {% else %}
-                          <div>{{message}}</div>
-                        {% endif %}
-                      </div>
-=======
                     <div class="alert alert-dismissible fade show{% if message.tags %} alert-{{message.tags}}{% endif %}">
                       {% if 'safe' in message.tags %}
                       <div>{{message|safe}}</div>
                       {% else %}
                       <div>{{message}}</div>
                       {% endif %}
-                      <button type="button" class="btn-close" data-bs-dismiss="alert" aria-label="Close"></button>
+                      <button type="button" class="btn-close close" data-bs-dismiss="alert" aria-label="Close"></button>
                     </div>
->>>>>>> cc107150
                     {% endfor %}
                   {% endif %}
                   {% if form %}
                     {% for message in form|messages %}
-<<<<<<< HEAD
-                      <div class="alert alert-danger">
-                        <button type="button" class="close" data-dismiss="alert">&times;</button>
-                        <div>{{message}}</div>
-                      </div>
-=======
                     <div class="alert alert-dismissible fade show alert-danger">
                       <div>{{message}}</div>
-                      <button type="button" class="btn-close" data-bs-dismiss="alert" aria-label="Close"></button>
+                      <button type="button" class="btn-close close" data-bs-dismiss="alert" aria-label="Close"></button>
                     </div>
->>>>>>> cc107150
                     {% endfor %}
                   {% endif %}
                   <script type="text/javascript">
@@ -195,25 +157,10 @@
 
   <!-- Start Main Footer -->
   {% block footer %}
-<<<<<<< HEAD
     <footer class="d-print-none footer text-center w-100 d-flex align-items-center justify-content-center">
 
       {% block localfooter %}
       {% endblock %}
-=======
-  <footer class="footer text-center w-100">
-    {% block localfooter %}
-    {% endblock %}
-    <div class="d-print-none mt-2">
-      <a class="pe-2" href="https://github.com/djaodjin/" target="_blank"><i class="fa fa-github fa-sm"></i></a>
-      <a class="pe-2" href="https://www.linkedin.com/company/djaodjin/" target="_blank" rel="publisher"><i class="fa fa-linkedin fa-sm"></i></a>
-      &dash;
-      <a  class="ps-2" href="/legal/">{% trans %}Legal{% endtrans %}</a>
-    </div>
-    <div class="mb-2">
-      {% trans %}Powered by &copy; 2023 DjaoDjin. All rights reserved.{% endtrans %} <span class="d-none d-print-inline-block">&dash; <a href="{{''|site_url}}">{{''|site_url}}</a></span>
-    </div>
->>>>>>> cc107150
 
       <div class="copyr">
         <div class="my-2">
